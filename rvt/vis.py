"""
Relief Visualization Toolbox – Visualization Functions

Contains functions for computing the visualizations.

Credits:
    Žiga Kokalj (ziga.kokalj@zrc-sazu.si)
    Krištof Oštir (kristof.ostir@fgg.uni-lj.si)
    Klemen Zakšek
    Klemen Čotar
    Maja Somrak
    Žiga Maroh

Copyright:
    2010-2020 Research Centre of the Slovenian Academy of Sciences and Arts
    2016-2020 University of Ljubljana, Faculty of Civil and Geodetic Engineering
"""

# python libraries
import numpy as np
import scipy.ndimage


# TODO: check speed sky_ilumination
# TODO: check IDL vectorisation remains:
#  (sky_view_factor, sky_view_det_move, sky_view_compute, morph_shade_move, morph_shade, sky_illumination)


def byte_scale(data, 
               c_min=None, 
               c_max=None, 
               high=255, 
               low=0,
               ):
    """
    Remade old scipy function.
    Byte scales an array (image).

    Byte scaling means converting the input image to uint8 dtype and scaling
    the range to ``(low, high)`` (default 0-255).

    Parameters
    ----------
    data : numpy image data array.
    c_min : scalar, Bias scaling of small values. Default is ``data.min()``.
    c_max : scalar, Bias scaling of large values. Default is ``data.max()``.
    high : scalar, Scale max value to `high`.  Default is 255.
    low : scalar, Scale min value to `low`.  Default is 0.

    Returns
    -------
    img_array : uint8 ndarray
        The byte-scaled array.
    """

    if high < low:
        raise ValueError("`high` should be larger than `low`.")

    if c_min is None:
        c_min = data.min()
    if c_max is None:
        c_max = data.max()

    c_scale = c_max - c_min
    if c_scale < 0:
        raise ValueError("`cmax` should be larger than `cmin`.")
    elif c_scale == 0:
        c_scale = 1

    if data.dtype == np.uint8:
        #TODO: the following line seems not good to me - if cmin=0, then that pixel will get negative value
        byte_data = (high + 1) * (data - c_min - 1) / (c_max - c_min)  # copied from IDL BYTSCL
        byte_data[byte_data > high] = high
        byte_data[byte_data < 0] = 0
        return np.cast[np.uint8](byte_data) + np.cast[np.uint8](low)

    # scale = float(high - low) / cscale  # old scipy fn
    # byte_data = (data * 1.0 - cmin) * scale + 0.4999  # old scipy fn

    byte_data = (high + 0.9999) * (data - c_min) / (c_max - c_min)  # copied from IDL BYTSCL
    byte_data[byte_data > high] = high
    byte_data[byte_data < 0] = 0
    return np.cast[np.uint8](byte_data) + np.cast[np.uint8](low)


def slope_aspect(dem, 
                 resolution_x, 
                 resolution_y, 
                 ve_factor=1, 
                 output_units="radian",
                 ):
    """
    Procedure can return terrain slope and aspect in radian units (default) or in alternative units (if specified).
    Slope is defined as 0 for Hz plane and pi/2 for vertical plane.
    Aspect iz defined as geographic azimuth: clockwise increasing, 0 or 2pi for the North direction.
    Currently applied finite difference method.

    Parameters
    ----------
    dem : input dem 2D numpy array
    resolution_x : dem resolution in X direction
    resolution_y : DEM resolution in Y direction
    ve_factor : vertical exaggeration factor (must be greater than 0)
    output_units : percent, degree, radians

    Returns
    -------
    {"slope": slope_out, "aspect": aspect_out} : dictionaries with 2D numpy arrays
    """

    if ve_factor <= 0:
        raise Exception("rvt.vis.slope_aspect: ve_factor must be a positive number!")

    if resolution_x < 0 or resolution_y < 0:
        raise Exception("rvt.vis.slope_aspect: resolution must be a positive number!")

    dem = dem.astype(np.float32)
<<<<<<< HEAD
    if ve_factor != 1:
        dem = dem * ve_factor

=======
    dem = dem * ve_factor
    #TODO: padding makes here no sense, delete next 2 lines
>>>>>>> cc1d48b9
    # add frame of 0 (additional row up bottom and column left right)
    dem = np.pad(dem, pad_width=1, mode="constant", constant_values=0)

    # derivatives in X and Y direction
    dzdx = ((np.roll(dem, 1, axis=1) - np.roll(dem, -1, axis=1)) / 2) / resolution_x
    dzdy = ((np.roll(dem, -1, axis=0) - np.roll(dem, 1, axis=0)) / 2) / resolution_y
    tan_slope = np.sqrt(dzdx ** 2 + dzdy ** 2)

    # Compute slope
    if output_units == "percent":
        slope_out = tan_slope * 100
    elif output_units == "degree":
        slope_out = np.rad2deg(np.arctan(tan_slope))
    elif output_units == "radian":
        slope_out = np.arctan(tan_slope)
    else:
        raise Exception("rvt.vis.calculate_slope: Wrong function input 'output_units'!")

    # compute Aspect
    # aspect identifies the down slope direction of the maximum rate of change in value from each cell to its neighbors:
    #     0
    # 270    90
    #    180
    dzdy[dzdy == 0] = 10e-9  # important for numeric stability - where dzdy is zero, make tangens to really high value

    aspect_out = np.arctan2(dzdx, dzdy)  # atan2 took care of the quadrants
    if output_units == "degree":
        aspect_out = np.rad2deg(aspect_out)

    #TODO: no padding ==> delete these 3 lines too
    # remove the frame (padding)
    slope_out = slope_out[1:-1, 1:-1]
    aspect_out = aspect_out[1:-1, 1:-1]

    # edges to -1
    slope_out[:, 0] = -1
    slope_out[0, :] = -1
    slope_out[:, -1] = -1
    slope_out[-1, :] = -1
    aspect_out[:, 0] = -1
    aspect_out[0, :] = -1
    aspect_out[:, -1] = -1
    aspect_out[-1, :] = -1

    return {"slope": slope_out, "aspect": aspect_out}


<<<<<<< HEAD
def hillshade(dem, resolution_x, resolution_y, sun_azimuth=315, sun_elevation=35,
              slope=None, aspect=None, ve_factor=1):
=======
def hillshade(dem, 
              resolution_x, 
              resolution_y, 
              sun_azimuth=315, 
              sun_elevation=35,
              slope=None, 
              aspect=None,
              ):
>>>>>>> cc1d48b9
    """
    Compute hillshade.

    Parameters
    ----------
    dem : input DEM 2D numpy array
    resolution_x : DEM resolution in X direction
    resolution_y : DEM resolution in Y direction
    sun_azimuth : solar azimuth angle (clockwise from North) in degrees
    sun_elevation : solar vertical angle (above the horizon) in degrees
    slope : slope arr in radians if you don't input it, it is calculated
    aspect : aspect arr in radians if you don't input it, it is calculated
    ve_factor : vertical exaggeration factor (must be greater than 0)

    Returns
    -------
    hillshade_out : result numpy array
    """
    if ve_factor <= 0:
        raise Exception("rvt.vis.slope_aspect: ve_factor must be a positive number!")

    if sun_azimuth > 360 or sun_elevation > 90 or sun_azimuth < 0 or sun_elevation < 0:
        raise Exception("rvt.vis.analytical_hillshading: sun_azimuth must be [0-360] and sun_elevation [0-90]!")

    if resolution_x < 0 or resolution_y < 0:
        raise Exception("rvt.vis.analytical_hillshading: resolution must be a positive number!")

    dem = dem.astype(np.float32)
    if ve_factor != 1:
        dem = dem * ve_factor

    # Convert solar position (degrees) to radians
    sun_azimuth_rad = np.deg2rad(sun_azimuth)
    sun_elevation_rad = np.deg2rad(sun_elevation)

    # Convert to solar zenith angle
    sun_zenith_rad = np.pi / 2 - sun_elevation_rad

    # are slope and aspect already calculated and presented
    if slope is None or aspect is None:
        # calculates slope and aspect
        dict_slp_asp = slope_aspect(dem=dem, resolution_x=resolution_x, resolution_y=resolution_y,
                                    output_units="radian")
        slope = dict_slp_asp["slope"]
        aspect = dict_slp_asp["aspect"]

    # Compute solar incidence angle, hillshading
    hillshade_out = np.cos(sun_zenith_rad) * np.cos(slope) + np.sin(sun_zenith_rad) * np.sin(slope) * np.cos(
        aspect - sun_azimuth_rad)

    #TODO: here would make sense to set edges to -1 as well, because  I am not sure what will we get otherwise

    return hillshade_out


<<<<<<< HEAD
def multi_hillshade(dem, resolution_x, resolution_y, nr_directions=16, sun_elevation=35,
                    slope=None, aspect=None, ve_factor=1):
=======
def multi_hillshade(dem, 
                    resolution_x, 
                    resolution_y, 
                    nr_directions=16, 
                    sun_elevation=35,
                    slope=None, 
                    aspect=None,
                    ):
>>>>>>> cc1d48b9
    """
    Calculates hillshades from multiple directions.

    Parameters
    ----------
    dem : input DEM 2D numpy array
    resolution_x : DEM resolution in X direction
    resolution_y : DEM resolution in Y direction
    nr_directions : number of solar azimuth angles (clockwise from North)
    sun_elevation : solar vertical angle (above the horizon) in degrees
    slope : slope in radians if you don't input it, it is calculated
    aspect : aspect in radians if you don't input it, it is calculated
    ve_factor : vertical exaggeration factor (must be greater than 0)

    Returns
    -------
    multi_hillshade_out : numpy array containing numpy_arrays of hillshades in different directions
    """

    if sun_elevation > 90 or sun_elevation < 0:
        raise Exception("rvt.vis.multiple_directions_hillshading: sun_elevation must be [0-90]!")

    if resolution_x < 0 or resolution_y < 0:
        raise Exception("rvt.vis.multiple_directions_hillshading: resolution must be a positive number!")

    if nr_directions < 1:
        raise Exception("rvt.vis.multiple_directions_hillshading: nr_directions must be a positive number!")

    if ve_factor <= 0:
        raise Exception("rvt.vis.slope_aspect: ve_factor must be a positive number!")

    dem = dem.astype(np.float32)
    if ve_factor != 1:
        dem = dem * ve_factor

    # calculates slope and aspect if they are not added
    if slope is None or aspect is None:  # slope and aspect are the same, so we have to calculate it once
        dict_slp_asp = slope_aspect(dem=dem, resolution_x=resolution_x, resolution_y=resolution_y,
                                    output_units="radian")
        slope = dict_slp_asp["slope"]
        aspect = dict_slp_asp["aspect"]

    hillshades_arr_list = []  # list of all hillshades in diffrent directions
    for i_direction in range(nr_directions):
        sun_azimuth = (360 / nr_directions) * i_direction
        hillshading = hillshade(dem=dem, resolution_x=resolution_x, resolution_y=resolution_y,
                                sun_elevation=sun_elevation, sun_azimuth=sun_azimuth, slope=slope, aspect=aspect)
        hillshades_arr_list.append(hillshading)
    multi_hillshade_out = np.asarray(hillshades_arr_list)

    return multi_hillshade_out


<<<<<<< HEAD
def slrm(dem, radius_cell=20, ve_factor=1):
=======
def slrm(dem, 
         radius_cell=20,
         ):
>>>>>>> cc1d48b9
    """
    Calculates Simple local relief model.

    Parameters
    ----------
    dem : input DEM 2D numpy array
    radius_cell : Radius for trend assessment [pixels]
    ve_factor : vertical exaggeration factor (must be greater than 0)

    Returns
    -------
    slrm_out : slrm 2D numpy array
    """
    if radius_cell < 10 or radius_cell > 50:
        raise Exception("rvt.vis.slrm: Radius for trend assessment needs to be in interval 10-50 pixels!")

    if ve_factor <= 0:
        raise Exception("rvt.vis.slope_aspect: ve_factor must be a positive number!")

    dem = dem.astype(np.float32)
    if ve_factor != 1:
        dem = dem * ve_factor

    dem[dem < -1200] = np.float64(np.NaN)
    dem[dem > 2000] = np.float64(np.NaN)

    # mean filter
    slrm_out = dem - scipy.ndimage.uniform_filter(dem, mode='nearest', size=radius_cell * 2)

    return slrm_out


def azimuth(xa, 
            ya, 
            xb, 
            yb,
            ):
    """
    Determine the azimuth in the range of [0,2pi).

    Parameters
    ----------
    xa, ya, xb, yb (point coordinates)

    Returns
    -------
    a : outputs the azimuth in radians
    """
    #TODO, this is probably an obsolete function
    north = ya - yb
    east = xb - xa
    if north == 0:
        if east > 0:
            a = np.pi / 2
        else:
            if east < 0:
                a = 3 * np.pi / 2
            else:
                a = np.float64(np.NaN)
    else:
        a0 = np.arctan(east / north)
        if north > 0 and east >= 0:
            a = a0
        elif north < 0:
            a = a0 + np.pi
        else:
            a = a0 + 2 * np.pi
    return a


def horizon_shift_vector(num_directions=16, 
                         radius_pixels=10, 
                         min_radius=1,
                         ):
    
    """
    Calculates Sky-View determination movements.

    Parameters
    ----------
    num_directions : number of directions as input
    radius_pixels : radius to consider in pixels (not in meters)
    min_radius : radius to start searching for horizon in pixels (not in meters)


    Returns
    -------
    shift : dict with keys corresponding to the directions of search azimuths rounded to 1 decimal number
            - for each key, a subdict contains a key "shift":
                values for this key is a list of tuples prepared for np.roll - shift along lines and columns
            - the second key is "distance":
                values for this key is a list of search radius used for the computation of the elevation angle 
    """
    
    # Initialize the output dict
    shift = {}

    # Generate angles and corresponding normal shifts in X (columns)
    # and Y (lines) direction
    angles = (2 * np.pi / num_directions) * np.arange(num_directions) 
    x = np.cos(angles)
    y = np.sin(angles)
    angles = np.round(np.degrees(angles), decimals=1)
    
    # Generate a range of radius values in pixels.
    # Make it finer for the selcted scaling.
    # By adding the last constant we make sure that we do not start with
    # point (0,0).
    scale = 3.
    radii = np.arange((radius_pixels-min_radius)*scale+1) / scale + min_radius

    # For each direction compute all possible horizont point position
    # and round them to integers
    for i in range(num_directions):
        x_int = np.round(x[i] * radii, decimals=0)
        y_int = np.round(y[i] * radii, decimals=0)
        # consider only the minimal number of points
        # use the trick with set and complex nuber as the input
        coord_complex = set(x_int + 1j * y_int)
        # to sort proportional with increasing radius, 
        # set has to be converted to numpy array
        shift_pairs = np.array([(k.real, k.imag) for k in coord_complex]).astype(int)
        distance = np.sqrt(np.sum(shift_pairs**2, axis=1))
        sort_index = np.argsort(distance)
        # write for each direction shifts and corresponding distances
        shift[angles[i]] = {
            "shift": [(k[0],k[1]) for k in shift_pairs[sort_index]],
            "distance": distance[sort_index],
            }

    return shift


def sky_view_factor_compute(height_arr, 
                            radius_max=10, 
                            radius_min=1, 
                            num_directions=16,
                            compute_svf=True, 
                            compute_opns=False,
                            compute_asvf=False, 
                            a_main_direction=315., 
                            a_poly_level=4, 
                            a_min_weight=0.4,
                            ):
    """
    Calculates horizon based visualizations: Sky-view factor, Anisotopic SVF and Openess.

    Parameters
    ----------
    height_arr : elevation (DEM) as 2D numpy array
    radius_max : maximal search radius in pixels/cells (not in meters)
    radius_min : minimal search radius in pixels/cells (not in meters), for noise reduction
    num_directions : number of directions as input
    compute_svf : if true it computes and outputs svf
    compute_asvf : if true it computes and outputs asvf
    compute_opns : if true it computes and outputs opns
    a_main_direction : main direction of anisotropy
    a_poly_level : level of polynomial that determines the anisotropy
    a_min_wight : weight to consider anisotropy:
                 0 - low anisotropy, 
                 1 - high  anisotropy (no illumination from the direction opposite the main direction)

    Returns
    -------
    {"svf": svf_out, "asvf": asvf_out, "opns": opns_out} : dictionary
<<<<<<< HEAD
    svf_out, skyview factor : 1D numpy vector of skyview factor.
    asvf_out, anisotropic skyview factor : 1D numpy vector of anisotropic skyview factor.
    opns_out, openness : 1D numpy openness (elevation angle of horizon)
=======
        svf_out, skyview factor : 2D array of skyview factor.
        asvf_out, anisotropic skyview factor : 2D array of anisotropic skyview factor.
        opns_out, openness : 2D array openness (elevation angle of horizon)
>>>>>>> cc1d48b9
    """

    # pad the array for the radius_max on all 4 sides
    height = np.pad(height_arr, radius_max, mode='symmetric')

    # compute the vector of movement and corresponding distances
    move = horizon_shift_vector(num_directions=num_directions, radius_pixels=radius_max, min_radius=radius_min)
    print(move)

    # init the output for usual SVF
    if compute_svf:
        svf_out = np.zeros(height.shape, dtype=np.float32)
    else:
        svf_out = None
    # init the output for azimuth dependent SVF
    if compute_asvf:
        asvf_out = np.zeros(height.shape, dtype=np.float32)
        w_m = a_min_weight
        w_a = np.deg2rad(a_main_direction)
        weight = np.arange(num_directions) * (2 * np.pi / num_directions)
        weight = (1 - w_m) * (np.cos((weight - w_a) / 2)) ** a_poly_level + w_m
    else:
        asvf_out = None
    # init the output for Openess
    if compute_opns:
        opns_out = np.zeros(height.shape, dtype=np.float32)
    else:
        opns_out = None 

    # search for horizon in each direction...
    for i_dir, direction in enumerate(move):
        # reset maximum at each iteration (direction)
        max_slope = np.zeros(height.shape, dtype=np.float32) - 1000

        # ... and to the search radius
        for i_rad, radius in enumerate(move[direction]["distance"]):
            # get shift index from move dictionary
            shift_indx = move[direction]["shift"][i_rad]
            # estimate the slope
            _ = (np.roll(height, shift_indx, axis=(0,1)) - height) / radius
            # compare to the previus max slope and keep the larges
            max_slope = np.maximum(max_slope, _)
        
        # convert to angle in radians and compute directional output
        _ = np.arctan(max_slope)
        if compute_svf:
            svf_out = svf_out + (1 - np.sin(np.maximum(_,0)))
        if compute_asvf:
            asvf_out = asvf_out + (1 - np.sin(np.maximum(_,0))) * weight[i_dir]
        if compute_opns:
            opns_out = opns_out + _

    # cut to original extent and 
    # average the directional output over all directions
    if compute_svf:
        svf_out = svf_out[radius_max:-radius_max, radius_max:-radius_max] / num_directions
    if compute_asvf:
        asvf_out = asvf_out[radius_max:-radius_max, radius_max:-radius_max]  / np.sum(weight)
    if compute_opns:
        opns_out = np.rad2deg(0.5 * np.pi - (opns_out[radius_max:-radius_max, radius_max:-radius_max] / num_directions))

    # return results within dict
    dict_svf_asvf_opns = {"svf": svf_out, "asvf": asvf_out, "opns": opns_out}
    dict_svf_asvf_opns = {k: v for k, v in dict_svf_asvf_opns.items() if v is not None}  # filter out none

    return dict_svf_asvf_opns


<<<<<<< HEAD
def sky_view_factor(dem, resolution, compute_svf=True, compute_opns=False, compute_asvf=False,
                    svf_n_dir=16, svf_r_max=10, svf_noise=0, asvf_dir=315, asvf_level=1, ve_factor=1):
=======
def sky_view_factor(dem, 
                    resolution, 
                    compute_svf=True, 
                    compute_opns=False, 
                    compute_asvf=False,
                    svf_n_dir=16, 
                    svf_r_max=10, 
                    svf_noise=0, 
                    asvf_dir=315, 
                    asvf_level=1,
                    ):
>>>>>>> cc1d48b9
    """
    Prepare the data, call sky_view_factor_compute, reformat and return back 2D arrays.

    Parameters
    ----------
    dem : input DEM 2D numpy array (Ve Exaggeration and pixel size already considered)
    compute_svf : compute SVF (True) or not (False)
    compute_opns : compute OPENNESS (True) or not (False)
    resolution : pixel resolution
    svf_n_dir : number of directions
    svf_r_max : maximal search radius in pixels
    svf_noise : the level of noise remove (0-don't remove, 1-low, 2-med, 3-high)
    compute_asvf : compute anisotropic SVF (True) or not (False)
    asvf_level : level of anisotropy, 1-low, 2-high,
    a_min_weight : weight to consider anisotropy (0 - isotropic, 1 - no illumination from the direction
                   opposite the main direction)
    ve_factor : vertical exaggeration factor (must be greater than 0)
        CONSTANTS:
            sc_asvf_min : level of polynomial that determines the anisotropy, selected with in_asvf_level
            sc_asvf_pol : level of polynomial that determines the anisotropy, selected with in_asvf_level
            sc_svf_r_min : the portion (percent) of the maximal search radius to ignore in horizon estimation;
                           for each noise level, selected with in_svf_noise

    Returns
    -------
    {"svf": svf_out, "asvf": asvf_out, "opns": opns_out} : dictionary
        svf_out, skyview factor : 2D numpy vector of skyview factor.
        asvf_out, anisotropic skyview factor : 2D numpy vector of anisotropic skyview factor.
        opns_out, openness : 2D numpy openness (elevation angle of horizon)
    """

<<<<<<< HEAD
    if ve_factor <= 0:
        raise Exception("rvt.vis.slope_aspect: ve_factor must be a positive number!")

=======
    #TODO: proper ceck of input data: DEM 2D nummeric array, resolution, max_radius....
>>>>>>> cc1d48b9
    dem = dem.astype(np.float32)
    if ve_factor != 1:
        dem = dem * ve_factor

    # CONSTANTS
    # level of polynomial that determines the anisotropy, selected with in_asvf_level (1 - low, 2 - high)
    sc_asvf_pol = [4, 8]
    sc_asvf_min = [0.4, 0.1]
    # the portion (percent) of the maximal search radius to ignore in horizon estimation; for each noise level,
    # selected with in_svf_noise (0-3)
    sc_svf_r_min = [0., 10., 20., 40.]

    # pixel size
    dem = dem / resolution

    # minimal search radious depends on the noise level, it has to be an integer not smaller than 1
    svf_r_min = max(np.round(svf_r_max * sc_svf_r_min[svf_noise] * 0.01, decimals=0), 1)

    # set anisotropy parameters
    poly_level = sc_asvf_pol[asvf_level - 1]
    min_weight = sc_asvf_min[asvf_level - 1]

    dict_svf_asvf_opns = sky_view_factor_compute(height_arr=dem, 
                                                 radius_max=svf_r_max,
                                                 radius_min=svf_r_min,
                                                 num_directions=svf_n_dir,                         
                                                 compute_svf=compute_svf, 
                                                 compute_opns=compute_opns,
                                                 compute_asvf=compute_asvf, 
                                                 a_main_direction=asvf_dir, 
                                                 a_poly_level=poly_level, 
                                                 a_min_weight=min_weight,
                                                 )

    return dict_svf_asvf_opns


def morph_shade_move(d_max, angle):
    """
    Calculates morph_shade movement matrix for sky illumination.

    Parameters
    ----------
    d_max : maximum search distance in pixels
    angle

    Returns
    -------
    move
    """

    # init
    move = np.zeros((d_max + 1, 3), dtype=np.float32)
    d = 0
    x0 = 0
    y0 = 0
    xt = x0
    yt = y0
    i_rad = 0
    quad = 0

    # determine quadrant number
    if 0 <= angle < np.pi / 2:
        quad = 1
    elif np.pi / 2 <= angle < np.pi:
        quad = 2
    elif np.pi <= angle < 3 * np.pi / 2:
        quad = 3
    elif 3 * np.pi / 2 <= angle < 2 * np.pi:
        quad = 4

    # while within range
    while d <= d_max:
        # compute direction
        if quad == 1:
            # Right
            xa = xt + 1
            ya = yt
            # Up
            xb = xt
            yb = yt - 1
            # diagonal right up
            xc = xt + 1
            yc = yt - 1
        elif quad == 2:
            # Right
            xa = xt + 1
            ya = yt
            # Diagonal right down
            xb = xt + 1
            yb = yt + 1
            # Down
            xc = xt
            yc = yt + 1
        elif quad == 3:
            # Left
            xa = xt - 1
            ya = yt
            # Diagonal left down
            xb = xt - 1
            yb = yt + 1
            # Down
            xc = xt
            yc = yt + 1
        elif quad == 4:
            # Left
            xa = xt - 1
            ya = yt
            # Up
            xb = xt
            yb = yt - 1
            # Diagonal left up
            xc = xt - 1
            yc = yt - 1

        # azimuths of possible movements (nearest neighbor, no interpolation)
        k_a = azimuth(x0, y0, xa, ya)
        k_b = azimuth(x0, y0, xb, yb)
        k_c = azimuth(x0, y0, xc, yc)

        # Minimum difference in angle for new point
        if abs(k_a - angle) <= abs(k_b - angle):
            if abs(k_a - angle) <= abs(k_c - angle):
                xt = xa
                yt = ya
            else:
                xt = xc
                yt = yc
        else:
            if abs(k_b - angle) <= abs(k_c - angle):
                xt = xb
                yt = yb
            else:
                xt = xc
                yt = yc

        # Output
        # TODO: Krištof
        # This is just a function to determine the direction of horizon search.
        # It is called only once, so there is no need to make any optimization here.
        move[i_rad, 0] = xt - x0
        move[i_rad, 1] = yt - y0
        d = np.sqrt((xt - x0) ** 2 + (yt - y0) ** 2)
        move[i_rad, 2] = d

        # next cell
        i_rad += 1

    move = move[0:i_rad, :]
    return move


def morph_shade(height, sol_z, sol_a, d_max, nrows, ncols, resolution):
    """
    Compute topographic corrections for sky illumination.

    Parameters
    ----------
    height : elevation 2D np array
    sol_z : solar zenith angle in rad (0 for vertical and pi/2 for horizontal surface)
    sol_a : solar azimuth angle
    d_max : maximum search distance in pixels
    resolution : pixel size

    Returns
    -------
    mask : determines those cells that are in its own (hillshade) or thrown (cast shade) shadow
    """

    # initialize the results
    mask = np.zeros((nrows + 2 * d_max, ncols + 2 * d_max), dtype=np.float32)
    mask[d_max:(nrows + d_max), d_max:(ncols + d_max)] = 1
    i_valid = np.where(mask.flatten() == 1)
    tmp = np.zeros((nrows + 2 * d_max, ncols + 2 * d_max), dtype=np.float32)
    tmp[d_max:(nrows + d_max), d_max:(ncols + d_max)] = height
    height = tmp
    del tmp
    # TODO: Krištof
    # determine the direction of movment
    move = morph_shade_move(d_max, sol_a)
    move_s = move.shape
    move1di = move[:, 1] * (ncols + 2 * d_max) + move[:, 0]
    move1dd = move[:, 2]
    # set the maximal allowed horizon angle (if it is greater, then the area in the shadow)
    max_slope = 0
    for i_rad in range(int(move_s[0])):
        height_flt = height.flatten()
        # m_slp = ((height_flt[i_valid[0]+int(move1di[i_rad])] - height_flt[i_valid[0]]) / move1dd[i_rad])
        sel = i_valid[0] + int(move1di[i_rad])
        nr_zeros = sel[sel > height_flt.size].size  # can't call indexes that are bigger than num of elements
        zeros = np.zeros(nr_zeros, dtype=np.float32)
        sel = sel[sel <= height_flt.size]
        m_slp = ((height_flt[sel] - height_flt[i_valid[0][:sel.size]]) / move1dd[i_rad])
        m_slp = np.append(m_slp, zeros)  # add zeros, for non existing indexes
        max_slope = np.clip(a=max_slope, a_min=m_slp, a_max=None)

    # update mask
    max_slope = np.arctan(max_slope / resolution)
    indx_mask = np.where(max_slope > (np.pi / 2 - sol_z))

    if indx_mask[0].size > 0:
        mask_size = mask.shape
        mask_flt = mask.flatten()
        mask_flt[i_valid[0][indx_mask[0]]] = 0
        mask = mask_flt.reshape((mask_size[0], mask_size[1]))
    mask = mask[d_max:(nrows + d_max), d_max:(ncols + d_max)]
    return mask


def sky_illumination(dem, resolution, sky_model="overcast", sampling_points=250, shadow_dist=100,
                     shadow_az=315, shadow_el=35, shadow_only=False, ve_factor=1):
    """
    Compute topographic corrections for sky illumination.

    Parameters
    ----------
    dem : numpy 2D array of elevation (DEM)
    resolution : dem pixel size
    sky_model : sky model [overcast, uniform]
    sampling_points : number of sampling points
    shadow_dist : max shadow modeling distance [pixels]
    shadow_az : shadow azimuth
    shadow_el : shadow elevation
    shadow_only : bool compute shadow only
    ve_factor : vertical exaggeration factor (must be greater than 0)

    Returns
    -------
    sky_illum_out : 2D numpy result array
    """

    if sampling_points != 250 and sampling_points != 500:
        raise Exception("rvt.vis.sky_illumination: sampling_points needs to be 250 or 500!")
    if sky_model != "overcast" and sky_model != "uniform":
        raise Exception("rvt.vis.sky_illumination: sky_model needs to be overcast or uniform!")
    if ve_factor <= 0:
        raise Exception("rvt.vis.slope_aspect: ve_factor must be a positive number!")

    dem = dem.astype(np.float32)
    if ve_factor != 1:
        dem = dem * ve_factor

    indx_no_values = np.where(dem < 0)
    dem[indx_no_values[0], indx_no_values[1]] = np.float64(np.NaN)

    # determine the max search distance in pixels
    h_min = np.nanmin(dem)
    h_max = np.nanmax(dem)
    dh = h_max - h_min
    dem_size = dem.shape
    dem[indx_no_values[0], indx_no_values[1]] = 0

    if shadow_az and shadow_el:
        sh_z = np.pi / 2 - np.deg2rad(shadow_el)
        sh_az = np.deg2rad(shadow_az)
        d_max = 1
        d_max = round(d_max * dh * np.tan(sh_z) / resolution)
        dem_tmp = dem
        out_shadow = morph_shade(dem_tmp, sh_z, sh_az, d_max, dem_size[0], dem_size[1], resolution)
        # out_shadow = adams_shadows(in_array=dem, az=shadow_az, alt=shadow_el, res=resolution, overlap=d_max)

    if shadow_only:
        dem[indx_no_values[0], indx_no_values[1]] = np.float64(np.NaN)
        return out_shadow

    else:
        dat_hillset = open(r'settings\{}_{}sp.txt'.format(sky_model, sampling_points), 'r')
        sky_illum_out = np.zeros((dem_size[0], dem_size[1]), dtype=np.float32)
        dict_slope_aspect = slope_aspect(dem=dem, resolution_x=resolution,
                                         resolution_y=resolution,
                                         ve_factor=1, output_units="radian")
        slope = dict_slope_aspect["slope"]
        aspect = dict_slope_aspect["aspect"]

        for line in dat_hillset:
            if line.strip() == "":  # empty line
                continue
            print(line)
            d_max = 1
            line = line.rstrip().split(",")
            azim = int(line[0])
            elev = int(line[1])
            weight = float(line[2])
            hillshade_tmp = hillshade(dem=dem, resolution_x=resolution, resolution_y=resolution,
                                      sun_azimuth=azim, sun_elevation=elev, slope=slope, aspect=aspect)
            sh_z = np.pi / 2 - np.deg2rad(elev)
            sh_az = np.deg2rad(azim)
            d_max = round(d_max * dh * np.tan(sh_z) / resolution)

            if d_max > 1:
                if shadow_dist != 'unlimited':
                    if d_max < int(shadow_dist):
                        d_max = int(shadow_dist)
                dem_tmp = dem
                out_shadow = morph_shade(dem_tmp, sh_z, sh_az, d_max, dem_size[0], dem_size[1], resolution)
                # out_shadow = adams_shadows(in_array=dem, az=azim, alt=elev, res=resolution, overlap=d_max)
                sky_illum_out += hillshade_tmp * out_shadow * weight
            else:
                sky_illum_out += hillshade_tmp * weight
        del hillshade_tmp

        if shadow_az and shadow_el:
            sky_illum_out = 0.8 * sky_illum_out + 0.2 * out_shadow

        dem[indx_no_values[0], indx_no_values[1]] = np.float64(np.NaN)

        return sky_illum_out


def local_dominance(dem, min_rad=10, max_rad=20, rad_inc=1, angular_res=15, observer_height=1.7, ve_factor=1):
    """
    Compute Local Dominance dem visualization.
    Adapted from original version that is part of the Lida Visualisation Toolbox LiVT developed by Ralf Hesse.

    Parameters
    ----------
    dem : input DEM 2D numpy array
    min_rad : minimum radial distance (in pixels) at which the algorithm starts with visualization computation
    max_rad : maximum radial distance (in pixels) at which the algorithm ends with visualization computation
    rad_inc : radial distance steps in pixels
    angular_res : angular step for determination of number of angular directions
    observer_height : height at which we observe the terrain
    ve_factor : vertical exaggeration factor (must be greater than 0)

    Returns
    -------
    local_dom_out - 2D numpy array of local dominance
    """
    if ve_factor <= 0:
        raise Exception("rvt.vis.slope_aspect: ve_factor must be a positive number!")

    dem = dem.astype(np.float32)
    if ve_factor != 1:
        dem = dem * ve_factor
    # create a vector with possible distances
    n_dist = int((max_rad - min_rad) / rad_inc + 1)
    distances = np.arange(n_dist * rad_inc, step=rad_inc) + min_rad
    # create vector with possible angles
    n_ang = int(359 / angular_res + 1)
    angles = np.arange(n_ang * angular_res, step=angular_res)
    # determine total area within radius range
    norma = np.sum((observer_height / distances) * (2 * distances + rad_inc)) * n_ang

    # image shifts
    n_shifts = distances.size * angles.size
    x_t = (np.outer(np.cos(np.deg2rad(angles)), distances)).reshape(n_shifts)
    y_t = (np.outer(np.sin(np.deg2rad(angles)), distances)).reshape(n_shifts)
    distances = (np.outer(np.ones(n_ang), distances)).reshape(n_shifts)
    dist_factr = 2 * distances + rad_inc

    local_dom_out = dem * 0
    for i_s in range(n_shifts):
        dem_moved = np.roll(dem, int(round(y_t[i_s])), axis=0)
        dem_moved = np.roll(dem_moved, int(round(x_t[i_s])), axis=1)
        idx_lower = np.where((dem + observer_height) > dem_moved)
        if idx_lower[0].size > 0:
            local_dom_out[idx_lower[0], idx_lower[1]] = local_dom_out[idx_lower[0], idx_lower[1]] + \
                                                        (dem[idx_lower[0], idx_lower[1]] + observer_height -
                                                         dem_moved[idx_lower[0], idx_lower[1]]) / \
                                                        distances[i_s] * dist_factr[i_s]
    local_dom_out = local_dom_out / norma

    return local_dom_out


# If we don't fix morp_shade we could use adams_shadows function (for that we would need to use numba)
# https://github.com/jacobdadams/general_scripts/blob/master/raster_chunk_processing.py
# import numba
#
#
# @numba.jit(nopython=True)
# def adams_shadows(in_array, az, alt, res, overlap, nodata=-1):
#     # Rows = i = y values, cols = j = x values
#     rows = in_array.shape[0]
#     cols = in_array.shape[1]
#     shadow_array = np.ones(in_array.shape)  # init to 1 (not shadowed), change to 0 if shadowed
#     max_elev = np.max(in_array)
#
#     az = 90. - az  # convert from 0 = north, cw to 0 = east, ccw
#
#     azrad = az * np.pi / 180.
#     altrad = alt * np.pi / 180.
#     delta_j = np.cos(azrad)
#     delta_i = -1. * np.sin(azrad)
#     tanaltrad = np.tan(altrad)
#
#     mult_size = 1
#     max_steps = 600
#
#     already_shadowed = 0
#
#     # precompute idx distances
#     distances = []
#     for d in range(1, max_steps):
#         distance = d * res
#         step_height = distance * tanaltrad
#         i_distance = delta_i * d
#         j_distance = delta_j * d
#         distances.append((step_height, i_distance, j_distance))
#
#     # Only compute shadows for the actual chunk area in a super_array
#     # We don't care about the overlap areas in the output array, they just get
#     # overwritten by the nodata value
#     if overlap > 0:
#         y_start = overlap - 1
#         y_end = rows - overlap
#         x_start = overlap - 1
#         x_end = cols - overlap
#     else:
#         y_start = 0
#         y_end = rows
#         x_start = 0
#         x_end = cols
#
#     for i in range(y_start, y_end):
#         for j in range(x_start, x_end):
#
#             point_elev = in_array[i, j]  # the point we want to determine if in shadow
#
#             for step in range(1, max_steps):  # start at a step of 1- a point cannot be shadowed by itself
#
#                 # No need to continue if it's already shadowed
#                 if shadow_array[i, j] == 0:
#                     already_shadowed += 1
#                     # print("shadow break")
#                     break
#
#                 critical_height = distances[step - 1][0] + point_elev
#
#                 # idx_i/j are indices of array corresponding to current position + y/x distances
#                 idx_i = int(round(i + distances[step - 1][1]))
#                 idx_j = int(round(j + distances[step - 1][2]))
#
#                 in_bounds = idx_i >= 0 and idx_i < rows and idx_j >= 0 and idx_j < cols
#                 in_height = critical_height < max_elev
#
#                 if in_bounds and in_height:
#                     next_elev = in_array[idx_i, idx_j]
#                     # Bail out if we hit a nodata area
#                     if next_elev == nodata or next_elev == np.nan:
#                         break
#
#                     if next_elev > point_elev and next_elev > critical_height:
#                         shadow_array[i, j] = 0
#
#                         # set all array indices in between our found shadowing index and the source index to shadowed
#                         for step2 in range(1, step):
#                             i2 = int(round(i + distances[step2 - 1][1]))
#                             j2 = int(round(j + distances[step2 - 1][2]))
#                             shadow_array[i2, j2] = 0
#
#                         break  # We're done with this point, move on to the next
#
#     return shadow_array<|MERGE_RESOLUTION|>--- conflicted
+++ resolved
@@ -115,14 +115,11 @@
         raise Exception("rvt.vis.slope_aspect: resolution must be a positive number!")
 
     dem = dem.astype(np.float32)
-<<<<<<< HEAD
+    dem = dem * ve_factor
+    
     if ve_factor != 1:
         dem = dem * ve_factor
 
-=======
-    dem = dem * ve_factor
-    #TODO: padding makes here no sense, delete next 2 lines
->>>>>>> cc1d48b9
     # add frame of 0 (additional row up bottom and column left right)
     dem = np.pad(dem, pad_width=1, mode="constant", constant_values=0)
 
@@ -152,7 +149,6 @@
     if output_units == "degree":
         aspect_out = np.rad2deg(aspect_out)
 
-    #TODO: no padding ==> delete these 3 lines too
     # remove the frame (padding)
     slope_out = slope_out[1:-1, 1:-1]
     aspect_out = aspect_out[1:-1, 1:-1]
@@ -162,18 +158,10 @@
     slope_out[0, :] = -1
     slope_out[:, -1] = -1
     slope_out[-1, :] = -1
-    aspect_out[:, 0] = -1
-    aspect_out[0, :] = -1
-    aspect_out[:, -1] = -1
-    aspect_out[-1, :] = -1
 
     return {"slope": slope_out, "aspect": aspect_out}
 
 
-<<<<<<< HEAD
-def hillshade(dem, resolution_x, resolution_y, sun_azimuth=315, sun_elevation=35,
-              slope=None, aspect=None, ve_factor=1):
-=======
 def hillshade(dem, 
               resolution_x, 
               resolution_y, 
@@ -181,8 +169,8 @@
               sun_elevation=35,
               slope=None, 
               aspect=None,
+              ve_factor=1
               ):
->>>>>>> cc1d48b9
     """
     Compute hillshade.
 
@@ -211,8 +199,7 @@
         raise Exception("rvt.vis.analytical_hillshading: resolution must be a positive number!")
 
     dem = dem.astype(np.float32)
-    if ve_factor != 1:
-        dem = dem * ve_factor
+    dem = dem * ve_factor
 
     # Convert solar position (degrees) to radians
     sun_azimuth_rad = np.deg2rad(sun_azimuth)
@@ -233,15 +220,9 @@
     hillshade_out = np.cos(sun_zenith_rad) * np.cos(slope) + np.sin(sun_zenith_rad) * np.sin(slope) * np.cos(
         aspect - sun_azimuth_rad)
 
-    #TODO: here would make sense to set edges to -1 as well, because  I am not sure what will we get otherwise
-
     return hillshade_out
 
 
-<<<<<<< HEAD
-def multi_hillshade(dem, resolution_x, resolution_y, nr_directions=16, sun_elevation=35,
-                    slope=None, aspect=None, ve_factor=1):
-=======
 def multi_hillshade(dem, 
                     resolution_x, 
                     resolution_y, 
@@ -249,8 +230,8 @@
                     sun_elevation=35,
                     slope=None, 
                     aspect=None,
+                    ve_factor=1
                     ):
->>>>>>> cc1d48b9
     """
     Calculates hillshades from multiple directions.
 
@@ -283,8 +264,7 @@
         raise Exception("rvt.vis.slope_aspect: ve_factor must be a positive number!")
 
     dem = dem.astype(np.float32)
-    if ve_factor != 1:
-        dem = dem * ve_factor
+    dem = dem * ve_factor
 
     # calculates slope and aspect if they are not added
     if slope is None or aspect is None:  # slope and aspect are the same, so we have to calculate it once
@@ -304,13 +284,10 @@
     return multi_hillshade_out
 
 
-<<<<<<< HEAD
-def slrm(dem, radius_cell=20, ve_factor=1):
-=======
 def slrm(dem, 
          radius_cell=20,
+         ve_factor=1
          ):
->>>>>>> cc1d48b9
     """
     Calculates Simple local relief model.
 
@@ -476,15 +453,9 @@
     Returns
     -------
     {"svf": svf_out, "asvf": asvf_out, "opns": opns_out} : dictionary
-<<<<<<< HEAD
-    svf_out, skyview factor : 1D numpy vector of skyview factor.
-    asvf_out, anisotropic skyview factor : 1D numpy vector of anisotropic skyview factor.
-    opns_out, openness : 1D numpy openness (elevation angle of horizon)
-=======
         svf_out, skyview factor : 2D array of skyview factor.
         asvf_out, anisotropic skyview factor : 2D array of anisotropic skyview factor.
         opns_out, openness : 2D array openness (elevation angle of horizon)
->>>>>>> cc1d48b9
     """
 
     # pad the array for the radius_max on all 4 sides
@@ -553,10 +524,6 @@
     return dict_svf_asvf_opns
 
 
-<<<<<<< HEAD
-def sky_view_factor(dem, resolution, compute_svf=True, compute_opns=False, compute_asvf=False,
-                    svf_n_dir=16, svf_r_max=10, svf_noise=0, asvf_dir=315, asvf_level=1, ve_factor=1):
-=======
 def sky_view_factor(dem, 
                     resolution, 
                     compute_svf=True, 
@@ -567,8 +534,8 @@
                     svf_noise=0, 
                     asvf_dir=315, 
                     asvf_level=1,
+                    ve_factor=1
                     ):
->>>>>>> cc1d48b9
     """
     Prepare the data, call sky_view_factor_compute, reformat and return back 2D arrays.
 
@@ -600,16 +567,12 @@
         opns_out, openness : 2D numpy openness (elevation angle of horizon)
     """
 
-<<<<<<< HEAD
     if ve_factor <= 0:
         raise Exception("rvt.vis.slope_aspect: ve_factor must be a positive number!")
 
-=======
     #TODO: proper ceck of input data: DEM 2D nummeric array, resolution, max_radius....
->>>>>>> cc1d48b9
     dem = dem.astype(np.float32)
-    if ve_factor != 1:
-        dem = dem * ve_factor
+    dem = dem * ve_factor
 
     # CONSTANTS
     # level of polynomial that determines the anisotropy, selected with in_asvf_level (1 - low, 2 - high)
@@ -744,9 +707,6 @@
                 yt = yc
 
         # Output
-        # TODO: Krištof
-        # This is just a function to determine the direction of horizon search.
-        # It is called only once, so there is no need to make any optimization here.
         move[i_rad, 0] = xt - x0
         move[i_rad, 1] = yt - y0
         d = np.sqrt((xt - x0) ** 2 + (yt - y0) ** 2)
@@ -784,8 +744,7 @@
     tmp[d_max:(nrows + d_max), d_max:(ncols + d_max)] = height
     height = tmp
     del tmp
-    # TODO: Krištof
-    # determine the direction of movment
+
     move = morph_shade_move(d_max, sol_a)
     move_s = move.shape
     move1di = move[:, 1] * (ncols + 2 * d_max) + move[:, 0]
