--- conflicted
+++ resolved
@@ -1621,79 +1621,6 @@
     minimum_radius = int(minimum_radius)
     maximum_radius = int(maximum_radius)
     step = int(step)
-<<<<<<< HEAD
-
-    # kernel approach
-    # dev_max_out = 0
-    # for i_radius in range(minimum_radius, maximum_radius + 1, step):
-    #     dev = topographic_dev(dem, kernel_radius=i_radius)
-    #     if i_radius == minimum_radius:
-    #         dev_max_out = dev
-    #     else:
-    #         dev_max_out = np.where(np.abs(dev_max_out) >= np.abs(dev), dev_max_out, dev)
-
-    # integral approach
-    i = integral_image(dem)
-    i2 = integral_image(dem ** 2)
-    dev_max_out = np.zeros(dem.shape)
-    scale_out = np.zeros(dem.shape, dtype=int)
-    for i_row in range(dem.shape[0]):  # iterate trough dem rows
-        # if i_row < maximum_radius or i_row >= dem.shape[0] - maximum_radius:  # skip padding
-        #     continue
-        for i_colum in range(dem.shape[1]):  # iterate trough dem columns
-            # if i_colum < maximum_radius or i_colum >= dem.shape[1] - maximum_radius:  # skip padding
-            #     continue
-            cell_value = None
-            z = dem[i_row, i_colum]
-            if np.isnan(z):
-                dev_max_out[i_row, i_colum] = np.nan
-                scale_out[i_row, i_colum] = 0
-            else:
-                scale_rad_cell = minimum_radius
-                for radius_cell in range(minimum_radius, maximum_radius + 1, step):
-                    y1 = i_row - radius_cell - 1
-                    if y1 < 0:
-                        y1 = 0
-                    if y1 >= dem.shape[0]:
-                        y1 = dem.shape[0] - 1
-                    y2 = i_row + radius_cell
-                    if y2 < 0:
-                        y2 = 0
-                    if y2 >= dem.shape[0]:
-                        y2 = dem.shape[0] - 1
-                    x1 = i_colum - radius_cell - 1
-                    if x1 < 0:
-                        x1 = 0
-                    if x1 >= dem.shape[1]:
-                        x1 = dem.shape[1] - 1
-                    x2 = i_colum + radius_cell
-                    if x2 < 0:
-                        x2 = 0
-                    if x2 >= dem.shape[1]:
-                        x2 = dem.shape[1] - 1
-                    n = (radius_cell * 2 + 1) ** 2
-                    if n > 0:
-                        sum = i[(y2, x2)] + i[(y1, x1)] - i[(y1, x2)] - i[(y2, x1)]
-                        sum_sqr = i2[(y2, x2)] + i2[(y1, x1)] - i2[(y1, x2)] - i2[(y2, x1)]
-                        v = (sum_sqr - (sum * sum) / n) / n
-                        if v > 0:
-                            s = np.sqrt(v)
-                            mean = sum / n
-                            calculated_value = (z - mean) / s
-                        else:
-                            calculated_value = 0
-                    else:
-                        calculated_value = 0
-                    if cell_value is None:
-                        cell_value = calculated_value
-                    if calculated_value ** 2 > cell_value ** 2:
-                        cell_value = calculated_value
-                        scale_rad_cell = radius_cell
-
-                dev_max_out[i_row, i_colum] = cell_value
-                scale_out[i_row, i_colum] = scale_rad_cell
-    return dev_max_out, scale_out
-=======
     
     dem_pad = np.pad(dem, (maximum_radius+1, maximum_radius), mode="symmetric")
     dem_i1 = integral_image(dem_pad)
@@ -1711,7 +1638,6 @@
             dev_max_out = np.where(np.abs(dev_max_out) >= np.abs(dev), dev_max_out, dev)
     
     return dev_max_out, rad_max_out
->>>>>>> 1888b5b1
 
 
 def mstp(dem,
