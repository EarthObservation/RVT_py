"""
Relief Visualization Toolbox – Visualization Functions

Contains classes and methods for blending.

Credits:
    Žiga Kokalj (ziga.kokalj@zrc-sazu.si)
    Krištof Oštir (kristof.ostir@fgg.uni-lj.si)
    Klemen Zakšek
    Peter Pehani
    Klemen Čotar
    Maja Somrak
    Žiga Maroh

Copyright:
    2010-2020 Research Centre of the Slovenian Academy of Sciences and Arts
    2016-2020 University of Ljubljana, Faculty of Civil and Geodetic Engineering
"""

# TODO: more testing, find and fix bugs if they exists

# python libraries
import numpy as np
import warnings
import rvt.default
import rvt.vis
from rvt.blend_func import *
import os
import json
import datetime


def create_blender_file_example(file_path=None):
    """Create blender .json file example (can be changed and read). Example is VAT - Archaeological combination"""
    data = {"combination": {"name": "VAT - Archaeological",
                            "layers":
                                [
                                    {"layer": "1", "visualization_method": "Sky-View Factor", "norm": "Value",
                                     "min": 0.7, "max": 1.0,
                                     "blend_mode": "Multiply", "opacity": 25},
                                    {"layer": "2", "visualization_method": "Openness - Positive",
                                     "norm": "Value", "min": 68, "max": 93,
                                     "blend_mode": "Overlay", "opacity": 50},
                                    {"layer": "3", "visualization_method": "Slope gradient", "norm": "Value",
                                     "min": 0, "max": 50,
                                     "blend_mode": "Luminosity", "opacity": 50},
                                    {"layer": "4", "visualization_method": "Hillshade", "norm": "Value",
                                     "min": 0, "max": 1,
                                     "blend_mode": "Normal", "opacity": 100},
                                    {"layer": "5", "visualization_method": "None"}
                                ]
                            }}
    if file_path is None:
        file_path = r"settings\blender_file_example.json"
        if os.path.isfile(file_path):
            pass
        else:
            if not os.path.exists(os.path.dirname(file_path)):
                os.makedirs(os.path.dirname(file_path))

    dat = open(file_path, "w")
    dat.write(json.dumps(data, indent=4))
    dat.close()


class BlenderLayer:
    """
    Class which define layer for blending. BlenderLayer is basic element in BlenderCombination.layers list.

    Attributes
    ----------
    vis : str
        Visualization method.
    normalization : str
        Normalization type, could be "Value" or "Percent".
    min : float
        Normalization minimum.
    max : float
        Normalization maximum.
    opacity : integer
        Image (visualization) opacity.
    colormap : str
        Colormap form matplotlib (https://matplotlib.org/3.3.2/tutorials/colors/colormaps.html).
    min_colormap_cut : float
        What lower part of colormap to cut to select part of colormap.
        Valid values are between 0 and 1, if 0.2 it cuts off (deletes) 20% of lower colors in colormap.
        If None cut is not applied.
    max_colormap_cut : float
        What upper part of colormap to cut to select part of colormap.
        Valid values are between 0 and 1, if 0.8 it cuts off (deletes) 20% of upper colors in colormap.
        If None cut is not applied.
    image_path : str
        Path to DEM. Doesn't matter if image is not None. Leave None if you would like for blender to compute it.
    image : numpy.array (2D)
        Visualization raster. Leave None if you would like for blender to compute it.
    """

    def __init__(self, vis_method=None, normalization="value", minimum=None, maximum=None,
                 blend_mode="normal", opacity=100, colormap=None, min_colormap_cut=None, max_colormap_cut=None,
                 image=None, image_path=None):
        self.vis = vis_method
        self.normalization = normalization
        self.min = minimum
        self.max = maximum
        self.blend_mode = blend_mode
        self.opacity = opacity
        self.colormap = colormap
        self.min_colormap_cut = min_colormap_cut
        self.max_colormap_cut = max_colormap_cut
        self.image_path = image_path
        self.image = image

    def check_data(self):
        """ Check Attributes """
        if self.normalization == "percent":
            self.normalization = "perc"
        if self.vis is None:  # if vis is None everything is None
            self.normalization = None
            self.min = None
            self.max = None
            self.blend_mode = None
            self.opacity = None
            self.colormap = None  # leave None if you don't want to apply colormap to grayscale
            self.min_colormap_cut = None  # if None it equals to 0
            self.max_colormap_cut = None  # if None it equals to 1
            self.image = None  # leave None if you wish for blender to compute visualization
            self.image_path = None  # leave None if you wish for blender to compute visualization
        else:
            if not (self.normalization.lower() == "value" or self.normalization.lower() == "perc"):
                raise Exception("rvt.blend.BlenderLayer.check_data: normalization value incorrect!")
            if self.normalization.lower() == "perc" and (self.min + self.max) >= 100:
                raise Exception("rvt.blend.BlenderLayer.check_data: when normalization is perc, min + max has "
                                "to smaller then 100%!")
            if self.min > self.max and self.normalization.lower() == "value":
                raise Exception("rvt.blend.BlenderLayer.check_data: min bigger than max!")
            if self.blend_mode.lower() != "normal" and self.blend_mode.lower() != "multiply" and \
                    self.blend_mode.lower() != "overlay" and self.blend_mode.lower() != "luminosity" and \
                    self.blend_mode.lower() != "screen" and self.blend_mode.lower() != "soft_light":
                raise Exception("rvt.blend.BlenderLayer.check_data: blend_mode incorrect!")
            if 0 > self.opacity > 100:
                raise Exception("rvt.blend.BlenderLayer.check_data: opacity incorrect [0-100]!")
            if self.colormap is None and (self.min_colormap_cut is not None or self.max_colormap_cut is not None):
                raise Exception("rvt.blend.BlenderLayer.check_data: colormap not defined but min_colormap_cut or "
                                "max_colormap_cut are!")
            if self.image is None and self.image_path is None:
                if self.vis.lower() != "slope gradient" and self.vis.lower() != "hillshade" and \
                        self.vis.lower() != "shadow" and self.vis.lower() != "multiple directions hillshade" and \
                        self.vis.lower() != "simple local relief model" and self.vis.lower() != "sky-view factor" and \
                        self.vis.lower() != "anisotropic sky-view factor" and \
                        self.vis.lower() != "openness - positive" and self.vis.lower() != "openness - negative" and \
                        self.vis.lower() != "sky illumination" and self.vis.lower() != "local dominance" and \
                        self.vis.lower() != "multi-scale relief model" and \
                        self.vis.lower() != "multi-scale topographic position":
                    raise Exception("rvt.blend.BlenderLayer.check_data: Incorrect vis, if you don't input image or "
                                    "image_path you have to input known visualization method (vis)!")


class BlenderCombination:
    """
    Class for storing layers (rasters, parameters  for blending) and rendering(blending) into blended raster.

    Attributes
    ----------
    dem_arr : np.array (2D)
        Array with DEM data, needed for calculating visualization functions in memory.
    dem_path : str
        Path to DEM, needed for calculating visualization functions and saving them.
    name : str
        Name of BlenderCombination combination.
    layers : [BlenderLayer]
        List of BlenderLayer instances which will be blended together.
    """

    def __init__(self, dem_arr=None, dem_resolution=None, dem_path=None):
        self.dem_arr = dem_arr
        self.dem_resolution = dem_resolution
        self.dem_path = dem_path
        self.name = ""
        self.layers = []

    def add_dem_arr(self, dem_arr, dem_resolution):
        """Add or change dem_arr attribute and its resolution dem_resolution attribute."""
        self.dem_arr = dem_arr
        self.dem_resolution = dem_resolution

    def add_dem_path(self, dem_path):
        """Add or change dem_path attribute."""
        self.dem_path = dem_path

    def create_layer(self, vis_method=None, normalization="value", minimum=None, maximum=None,
                     blend_mode="normal", opacity=100, colormap=None, min_colormap_cut=None, max_colormap_cut=None,
                     image=None, image_path=None):
        """Create BlenderLayer and adds it to layers attribute."""
        if vis_method is not None:
            layer = BlenderLayer(vis_method=vis_method, normalization=normalization, minimum=minimum, maximum=maximum,
                                 blend_mode=blend_mode, opacity=opacity, colormap=colormap,
                                 min_colormap_cut=min_colormap_cut, max_colormap_cut=max_colormap_cut,
                                 image=image, image_path=image_path)
            self.layers.append(layer)

    def add_layer(self, layer: BlenderLayer):
        """Add BlenderLayer instance to layers attribute."""
        if layer.vis is not None:
            self.layers.append(layer)

    def remove_all_layers(self):
        """Empties layers attribute."""
        self.layers = []

    def layers_info(self):
        layer_nr = 1
        layers_info = []
        for layer in self.layers:
            layers_info.append("layer {}, vis = {}, normalization = {}, min = {}, max = {}, blend_mode = {},"
                               " opacity = {}, colormap = {},"
                               " min_colormap_cut = {}, max_colormap_cut".format(layer_nr, layer.vis,
                                                                                 layer.normalization,
                                                                                 layer.min,
                                                                                 layer.max, layer.blend_mode,
                                                                                 layer.opacity,
                                                                                 layer.colormap,
                                                                                 layer.min_colormap_cut,
                                                                                 layer.max_colormap_cut))
            layer_nr += 1
        return layers_info

    def read_from_file(self, file_path):
        """Reads class attributes from .json file."""
        # Example file (for file_path) in dir settings: blender_file_example.txt
        dat = open(file_path, "r")
        json_data = json.load(dat)
        self.read_from_json(json_data)
        dat.close()

    def read_from_json(self, json_data):
        """Fill class attributes with json data."""
        self.layers = []
        self.name = json_data["combination"]["name"]
        layers_data = json_data["combination"]["layers"]
        for layer in layers_data:
            layer_name = layer["layer"]
            if layer["visualization_method"] is None:
                continue
            if layer["visualization_method"].lower() == "none" or layer["visualization_method"].lower() == "null":
                continue
            else:
                vis_method = str(layer["visualization_method"])
            norm = str(layer["norm"])
            norm_min = float(layer["min"])
            norm_max = float(layer["max"])
            blend_mode = str(layer["blend_mode"])
            opacity = int(layer["opacity"])
            colormap = None
            min_colormap_cut = None
            max_colormap_cut = None
            try:
                colormap = str(layer["colormap"])
                if colormap.lower() == "null" or colormap.lower() == "none":
                    colormap = None
            except:
                colormap = None
            if colormap is not None:
                try:
                    min_colormap_cut = str(layer["min_colormap_cut"])
                    if min_colormap_cut.lower() == "null" or min_colormap_cut.lower() == "none":
                        min_colormap_cut = None
                except:
                    min_colormap_cut = None
                try:
                    max_colormap_cut = str(layer["max_colormap_cut"])
                    if max_colormap_cut.lower() == "null" or max_colormap_cut.lower() == "none":
                        max_colormap_cut = None
                except:
                    max_colormap_cut = None

            self.add_layer(BlenderLayer(vis_method=vis_method, normalization=norm, minimum=norm_min, maximum=norm_max,
                                        blend_mode=blend_mode, opacity=opacity, colormap=colormap,
                                        min_colormap_cut=min_colormap_cut, max_colormap_cut=max_colormap_cut))

    def save_to_file(self, file_path):
        """Save layers (manually) to .json file. Parameters image and image_path in each layer have to be None,
         vis has to be correct!"""
        json_data = self.to_json()
        dat = open(file_path, "w")
        dat.write(json.dumps(json_data, indent=4))
        dat.close()

    def to_json(self):
        """Outputs class attributes as json."""
        json_data = {"combination": {"name": self.name,
                                     "layers": []
                                     }}
        i_layer = 1
        for layer in self.layers:
            if layer.colormap is None:
                json_data["combination"]["layers"].append({"layer": str(i_layer), "visualization_method": layer.vis,
                                                           "norm": layer.normalization, "min": layer.min,
                                                           "max": layer.max, "blend_mode": layer.blend_mode,
                                                           "opacity": layer.opacity})
            else:
                if layer.min_colormap_cut is None and layer.max_colormap_cut is None:
                    json_data["combination"]["layers"].append({"layer": str(i_layer), "visualization_method": layer.vis,
                                                               "norm": layer.normalization, "min": layer.min,
                                                               "max": layer.max, "blend_mode": layer.blend_mode,
                                                               "opacity": layer.opacity, "colormap": layer.colormap})
                elif layer.min_colormap_cut is not None and layer.max_colormap_cut is None:
                    json_data["combination"]["layers"].append({"layer": str(i_layer), "visualization_method": layer.vis,
                                                               "norm": layer.normalization, "min": layer.min,
                                                               "max": layer.max, "blend_mode": layer.blend_mode,
                                                               "opacity": layer.opacity, "colormap": layer.colormap,
                                                               "min_colormap_cut": layer.min_colormap_cut})
                elif layer.min_colormap_cut is None and layer.max_colormap_cut is not None:
                    json_data["combination"]["layers"].append({"layer": str(i_layer), "visualization_method": layer.vis,
                                                               "norm": layer.normalization, "min": layer.min,
                                                               "max": layer.max, "blend_mode": layer.blend_mode,
                                                               "opacity": layer.opacity, "colormap": layer.colormap,
                                                               "max_colormap_cut": layer.max_colormap_cut})
                elif layer.min_colormap_cut is not None and layer.max_colormap_cut is not None:
                    json_data["combination"]["layers"].append({"layer": str(i_layer), "visualization_method": layer.vis,
                                                               "norm": layer.normalization, "min": layer.min,
                                                               "max": layer.max, "blend_mode": layer.blend_mode,
                                                               "opacity": layer.opacity, "colormap": layer.colormap,
                                                               "min_colormap_cut": layer.min_colormap_cut,
                                                               "max_colormap_cut": layer.max_colormap_cut})
            i_layer += 1
        return json_data

    def check_data(self):
        for layer in self.layers:
            layer.check_data()

    def render_all_images(self, default=None, save_visualizations=False, save_render_path=None, save_float=True,
                          save_8bit=False, no_data=None):
        """Render all layers and returns blended image. If specific layer (BlenderLayer) in layers has image
        (is not None), method uses this image, if image is None and layer has image_path method reads image from
        path. If both image and image_path are None method calculates visualization. If save_visualization is True
        method needs dem_path and saves each visualization (if it doesn't exists) in directory of dem_path,
        else (save_visualization=False) method needs dem_arr, dem_resolution and calculates each visualization
        simultaneously (in memory). Be careful save_visualisation applies only if specific BlenderLayer
        image and image_path are None. Parameter no_data changes all pixels with this values to np.nan,
        if save_visualizations is Ture it is not needed."""

        # check data
        self.check_data()

        if save_render_path is not None and self.dem_path is None:
            raise Exception(
                "rvt.blend.BlenderCombination.render_all_images: If you would like to save rendered image (blender), "
                "you have to define dem_path (BlenderCombination.add_dem_path())!")
        if not save_float and not save_8bit and save_render_path:
            raise Exception(
                "rvt.blend.BlenderCombination.render_all_images: If you would like to save rendered image (blender), "
                "you have to set save_float or save_8bit to True!")
        if save_render_path is not None:
            save_render_directory = os.path.abspath(os.path.dirname(save_render_path))
            save_render_8bit_path = r"{}\{}_8bit.tif".format(save_render_directory,
                                                             os.path.splitext(os.path.basename(save_render_path))[0])
        else:
            save_render_directory = None

        # default is rvt.default.DefaultValues class
        if default is None:  # if not defined, predefined values are used
            default = rvt.default.DefaultValues()

        # rendering across all layers - form last to first layer
        rendered_image = []
        for i_img in range(len(self.layers) - 1, -1, -1):
            visualization = self.layers[i_img].vis
            if visualization is None:  # empty layer, skip
                continue

            min_norm = self.layers[i_img].min
            max_norm = self.layers[i_img].max
            normalization = self.layers[i_img].normalization
            image = self.layers[i_img].image
            image_path = self.layers[i_img].image_path

            if save_visualizations and self.dem_path is None and image_path is None and image is None:
                raise Exception(
                    "rvt.blend.BlenderCombination.render_all_images: If you would like to save visualizations, "
                    "you have to define dem_path (BlenderCombination.add_dem_path())!")
            if not save_visualizations and self.dem_arr is None and self.dem_resolution is None and \
                    image_path is None and image is None:
                raise Exception(
                    "rvt.blend.BlenderCombination.render_all_images: If you would like to compute visualizations, "
                    "you have to define dem_arr and its resolution (BlenderCombination.add_dem_arr())!")

            # normalize images
            # if image is not presented and image_path is
            norm_image = None
            if image is None and image_path is not None:
                norm_image = normalize_image(visualization, rvt.default.get_raster_arr(image_path)["array"], min_norm,
                                             max_norm, normalization)
            # if image is presented
            elif image is not None:
                norm_image = normalize_image(visualization, image, min_norm, max_norm, normalization)
            # they are both none
            else:
                if self.layers[i_img].vis.lower() == "slope gradient":
                    if save_visualizations:
                        default.save_slope(dem_path=self.dem_path, custom_dir=save_render_directory, save_float=True,
                                           save_8bit=False)
                        image_path = default.get_slope_path(self.dem_path)
                        norm_image = normalize_image(visualization, rvt.default.get_raster_arr(image_path)["array"],
                                                     min_norm, max_norm, normalization)
                    else:
                        image = default.get_slope(dem_arr=self.dem_arr, resolution_x=self.dem_resolution,
                                                  resolution_y=self.dem_resolution, no_data=no_data)
                        norm_image = normalize_image(visualization, image, min_norm, max_norm, normalization)
                elif self.layers[i_img].vis.lower() == "hillshade":
                    if save_visualizations:
                        default.save_hillshade(dem_path=self.dem_path, custom_dir=save_render_directory,
                                               save_float=True, save_8bit=False)
                        image_path = default.get_hillshade_path(self.dem_path)
                        norm_image = normalize_image(visualization, rvt.default.get_raster_arr(image_path)["array"],
                                                     min_norm, max_norm, normalization)
                    else:
                        image = default.get_hillshade(dem_arr=self.dem_arr, resolution_x=self.dem_resolution,
                                                      resolution_y=self.dem_resolution, no_data=no_data)
                        norm_image = normalize_image(visualization, image, min_norm, max_norm, normalization)
                elif self.layers[i_img].vis.lower() == "shadow":
                    if save_visualizations:
                        default.save_hillshade(dem_path=self.dem_path, custom_dir=save_render_directory,
                                               save_float=True, save_8bit=False, save_shadow=True)
                        image_path = default.get_shadow_path(self.dem_path)
                        norm_image = normalize_image(visualization, rvt.default.get_raster_arr(image_path)["array"],
                                                     min_norm, max_norm, normalization)
                    else:
                        image = default.get_shadow(dem_arr=self.dem_arr, resolution=self.dem_resolution,
                                                   no_data=no_data)
                        norm_image = normalize_image(visualization, image, min_norm, max_norm, normalization)

                elif self.layers[i_img].vis.lower() == "multiple directions hillshade":
                    if save_visualizations:
                        default.save_multi_hillshade(dem_path=self.dem_path, custom_dir=save_render_directory,
                                                     save_float=False, save_8bit=True)
                        image_path = default.get_multi_hillshade_path(self.dem_path, bit8=True)
                        norm_image = normalize_image("", rvt.default.get_raster_arr(image_path)["array"],
                                                     0, 255, normalization)
                        norm_image = normalize_image(visualization, norm_image,
                                                     min_norm, max_norm, normalization)
                    else:
                        red_band_arr = rvt.vis.hillshade(dem=self.dem_arr, resolution_x=self.dem_resolution,
                                                         resolution_y=self.dem_resolution,
                                                         sun_elevation=default.mhs_sun_el, sun_azimuth=315,
                                                         no_data=no_data,
                                                         fill_no_data=bool(default.fill_no_data),
                                                         fill_method=str(default.fill_method),
                                                         keep_original_no_data=bool(default.keep_original_no_data))
                        green_band_arr = rvt.vis.hillshade(dem=self.dem_arr, resolution_x=self.dem_resolution,
                                                           resolution_y=self.dem_resolution,
                                                           sun_elevation=default.mhs_sun_el, sun_azimuth=22.5,
                                                           no_data=no_data,
                                                           fill_no_data=bool(default.fill_no_data),
                                                           fill_method=str(default.fill_method),
                                                           keep_original_no_data=bool(default.keep_original_no_data))
                        blue_band_arr = rvt.vis.hillshade(dem=self.dem_arr, resolution_x=self.dem_resolution,
                                                          resolution_y=self.dem_resolution,
                                                          sun_elevation=default.mhs_sun_el, sun_azimuth=90,
                                                          no_data=no_data,
                                                          fill_no_data=bool(default.fill_no_data),
                                                          fill_method=str(default.fill_method),
                                                          keep_original_no_data=bool(default.keep_original_no_data))
                        image = np.array([red_band_arr, green_band_arr, blue_band_arr])
                        norm_image = normalize_image(visualization, image, min_norm, max_norm, normalization)
                elif self.layers[i_img].vis.lower() == "simple local relief model":
                    if save_visualizations:
                        default.save_slrm(dem_path=self.dem_path, custom_dir=save_render_directory, save_float=True,
                                          save_8bit=False)
                        image_path = default.get_slrm_path(self.dem_path)
                        norm_image = normalize_image(visualization, rvt.default.get_raster_arr(image_path)["array"],
                                                     min_norm, max_norm, normalization)
                    else:
                        image = default.get_slrm(dem_arr=self.dem_arr, no_data=no_data)
                        norm_image = normalize_image(visualization, image, min_norm, max_norm, normalization)
                elif self.layers[i_img].vis.lower() == "sky-view factor":
                    if save_visualizations:
                        default.save_sky_view_factor(dem_path=self.dem_path, save_svf=True, save_asvf=False,
                                                     save_opns=False, custom_dir=save_render_directory, save_float=True,
                                                     save_8bit=False)
                        image_path = default.get_svf_path(self.dem_path)
                        norm_image = normalize_image(visualization, rvt.default.get_raster_arr(image_path)["array"],
                                                     min_norm, max_norm, normalization)
                    else:
                        image = default.get_sky_view_factor(dem_arr=self.dem_arr, resolution=self.dem_resolution,
                                                            compute_svf=True, compute_asvf=False,
                                                            compute_opns=False, no_data=no_data)["svf"]
                        norm_image = normalize_image(visualization, image, min_norm, max_norm, normalization)
                elif self.layers[i_img].vis.lower() == "anisotropic sky-view factor":
                    if save_visualizations:
                        default.save_sky_view_factor(dem_path=self.dem_path, save_svf=False, save_asvf=True,
                                                     save_opns=False, custom_dir=save_render_directory, save_float=True,
                                                     save_8bit=False)
                        image_path = default.get_asvf_path(self.dem_path)
                        norm_image = normalize_image(visualization, rvt.default.get_raster_arr(image_path)["array"],
                                                     min_norm, max_norm, normalization)
                    else:
                        image = default.get_sky_view_factor(dem_arr=self.dem_arr, resolution=self.dem_resolution,
                                                            compute_svf=False, compute_asvf=True,
                                                            compute_opns=False, no_data=no_data)["asvf"]
                        norm_image = normalize_image(visualization, image, min_norm, max_norm, normalization)
                elif self.layers[i_img].vis.lower() == "openness - positive":
                    if save_visualizations:
                        default.save_sky_view_factor(dem_path=self.dem_path, save_svf=False, save_asvf=False,
                                                     save_opns=True, custom_dir=save_render_directory, save_float=True,
                                                     save_8bit=False)
                        image_path = default.get_opns_path(self.dem_path)
                        norm_image = normalize_image(visualization, rvt.default.get_raster_arr(image_path)["array"],
                                                     min_norm, max_norm, normalization)
                    else:
                        image = default.get_sky_view_factor(dem_arr=self.dem_arr, resolution=self.dem_resolution,
                                                            compute_svf=False, compute_asvf=False,
                                                            compute_opns=True, no_data=no_data)["opns"]
                        norm_image = normalize_image(visualization, image, min_norm, max_norm, normalization)
                elif self.layers[i_img].vis.lower() == "openness - negative":
                    if save_visualizations:
                        default.save_neg_opns(dem_path=self.dem_path, custom_dir=save_render_directory, save_float=True,
                                              save_8bit=False)
                        image_path = default.get_neg_opns_path(self.dem_path)
                        norm_image = normalize_image(visualization, rvt.default.get_raster_arr(image_path)["array"],
                                                     min_norm, max_norm, normalization)
                    else:
                        image = default.get_neg_opns(dem_arr=self.dem_arr, resolution=self.dem_resolution,
                                                     no_data=no_data)
                        norm_image = normalize_image(visualization, image, min_norm, max_norm, normalization)
                elif self.layers[i_img].vis.lower() == "sky illumination":
                    if save_visualizations:
                        default.save_sky_illumination(dem_path=self.dem_path, custom_dir=save_render_directory,
                                                      save_float=True, save_8bit=False)
                        image_path = default.get_sky_illumination_path(self.dem_path)
                        norm_image = normalize_image(visualization, rvt.default.get_raster_arr(image_path)["array"],
                                                     min_norm, max_norm, normalization)
                    else:
                        image = default.get_sky_illumination(dem_arr=self.dem_arr, resolution=self.dem_resolution,
                                                             no_data=no_data)
                        norm_image = normalize_image(visualization, image, min_norm, max_norm, normalization)
                elif self.layers[i_img].vis.lower() == "local dominance":
                    if save_visualizations:
                        default.save_local_dominance(dem_path=self.dem_path, custom_dir=save_render_directory,
                                                     save_float=True, save_8bit=False)
                        image_path = default.get_local_dominance_path(self.dem_path)
                        norm_image = normalize_image(visualization, rvt.default.get_raster_arr(image_path)["array"],
                                                     min_norm, max_norm, normalization)
                    else:
                        image = default.get_local_dominance(dem_arr=self.dem_arr, no_data=no_data)
                        norm_image = normalize_image(visualization, image, min_norm, max_norm, normalization)
                elif self.layers[i_img].vis.lower() == "multi-scale relief model":
                    if save_visualizations:
                        default.save_msrm(dem_path=self.dem_path, custom_dir=save_render_directory,
                                          save_float=True, save_8bit=False)
                        image_path = default.get_msrm_path(self.dem_path)
                        norm_image = normalize_image(visualization, rvt.default.get_raster_arr(image_path)["array"],
                                                     min_norm, max_norm, normalization)
                    else:
                        image = default.get_msrm(dem_arr=self.dem_arr, resolution=self.dem_resolution, no_data=no_data)
                        norm_image = normalize_image(visualization, image, min_norm, max_norm, normalization)
                elif self.layers[i_img].vis.lower() == "multi-scale topographic position":
                    if save_visualizations:
                        default.save_mstp(dem_path=self.dem_path, custom_dir=save_render_directory)
                        image_path = default.get_mstp_path(self.dem_path)
                        norm_image = normalize_image(visualization, rvt.default.get_raster_arr(image_path)["array"],
                                                     min_norm, max_norm, normalization)
                    else:
                        image = default.get_mstp(dem_arr=self.dem_arr, no_data=no_data)
                        norm_image = normalize_image(visualization, image, min_norm, max_norm, normalization)

            colormap = self.layers[i_img].colormap
            min_colormap_cut = self.layers[i_img].min_colormap_cut
            max_colormap_cut = self.layers[i_img].max_colormap_cut
            if colormap is not None and len(image.shape) < 3:
                norm_image = gray_scale_to_color_ramp(gray_scale=norm_image, colormap=colormap, output_8bit=False,
                                                      min_colormap_cut=min_colormap_cut,
                                                      max_colormap_cut=max_colormap_cut)

            # if current layer has visualization applied, but there has been no rendering
            # of images yet, than current layer will be the initial value of rendered_image
            if rendered_image == []:
                rendered_image = norm_image
                continue
            else:
                active = norm_image
                background = rendered_image
                blend_mode = self.layers[i_img].blend_mode
                opacity = self.layers[i_img].opacity
                if np.nanmin(active) < 0 or np.nanmax(active) > 1:
                    active = scale_0_to_1(active)
                if np.nanmin(background) < 0 or np.nanmax(background) > 1:
                    background = scale_0_to_1(background)
                top = blend_images(blend_mode, active, background)
                rendered_image = render_images(top, background, opacity)

                if np.nanmin(rendered_image) < 0 or np.nanmax(rendered_image > 1):
                    warnings.warn("rvt.blend.BlenderCombination.render_all_images: Rendered image scale distorted")
        if save_render_path is not None:  # if paths presented it saves image
            if save_float:
                rvt.default.save_raster(src_raster_path=self.dem_path, out_raster_path=save_render_path,
                                        out_raster_arr=rendered_image)
            if save_8bit:
                rendered_image_8bit = rvt.vis.byte_scale(rendered_image, c_min=0, c_max=1)
                rvt.default.save_raster(src_raster_path=self.dem_path, out_raster_path=save_render_8bit_path,
                                        out_raster_arr=rendered_image_8bit, e_type=1)
        return rendered_image  # returns float

    def create_log_file(self, dem_path, combination_name, render_path, default: rvt.default.DefaultValues,
                        terrain_sett_name=None, custom_dir=None, computation_time=None):
        """Creates log file in custom_dir, if custom_dir=None it creates it in dem directory (dem_path)."""
        dict_arr_res = rvt.default.get_raster_arr(raster_path=dem_path)
        resolution = dict_arr_res["resolution"]
        arr_shape = np.array(dict_arr_res["array"]).shape
        del dict_arr_res
        nr_bands = 0
        nr_cols = 0
        nr_rows = 0
        if len(arr_shape) == 3:
            nr_bands = arr_shape[0]
            nr_rows = arr_shape[1]
            nr_cols = arr_shape[2]
        elif len(arr_shape) == 2:
            nr_bands = 1
            nr_rows = arr_shape[0]
            nr_cols = arr_shape[1]
        dem_dir = os.path.dirname(dem_path)
        log_dir = dem_dir
        if custom_dir is not None:
            log_dir = custom_dir
        dem_name = os.path.splitext(os.path.basename(dem_path))[0]
        log_file_time = datetime.datetime.now()
        log_file_time_str = log_file_time.strftime("%Y-%m-%d_%H-%M-%S")
        log_name = "{}_blend_log_{}.txt".format(dem_name, log_file_time_str)
        log_path = os.path.join(log_dir, log_name)
        dat = open(log_path, "w")
        dat.write(
            "===============================================================================================\n"
            "Relief Visualization Toolbox (python), blender log\n"
            "Copyright:\n"
            "\tResearch Centre of the Slovenian Academy of Sciences and Arts\n"
            "\tUniversity of Ljubljana, Faculty of Civil and Geodetic Engineering\n"
            "===============================================================================================\n")
        dat.write("\n\n\n")

        dat.write("Processing info about visualizations\n"
                  "===============================================================================================\n\n")
        dat.write("# Metadata of the input file\n\n")
        dat.write("\tInput filename:\t\t{}\n".format(dem_path))
        dat.write("\tNumber of rows:\t\t{}\n".format(nr_rows))
        dat.write("\tNumber of columns:\t{}\n".format(nr_cols))
        dat.write("\tNumber of bands:\t{}\n".format(nr_bands))
        dat.write("\tResolution (x, y):\t{}, {}\n".format(resolution[0], resolution[1]))
        dat.write("\n")

        dat.write("# Selected visualization parameters\n")
        dat.write("\tOverwrite: {}\n".format(default.overwrite))
        dat.write("\tVertical exaggeration factor: {}\n".format(default.ve_factor))
        dat.write("\n")

        dat.write("# Combination:\n\n")
        dat.write("Combination name: {}\n".format(combination_name))
        if terrain_sett_name is not None:
            dat.write("Terrain settings: {}\n".format(terrain_sett_name))
        dat.write("\t>> Output render file:\n")
        dat.write("\t\t{}\n\n".format(render_path))
        dat.write("=== LAYERS ===\n\n")
        i_layer = 1
        for layer in self.layers:
            dat.write("Layer: {}\n".format(i_layer))
            dat.write("Visualization: {}\n".format(layer.vis))
            if layer.vis.lower() == "hillshade":
                dat.write("\ths_sun_el=\t\t{}\n".format(default.hs_sun_el))
                dat.write("\ths_sun_azi=\t\t{}\n".format(default.hs_sun_azi))
            elif layer.vis.lower() == "shadow":
                dat.write("\ths_sun_el=\t\t{}\n".format(default.hs_sun_el))
                dat.write("\ths_sun_azi=\t\t{}\n".format(default.hs_sun_azi))
            elif layer.vis.lower() == "multiple directions hillshade":
                dat.write("\tmhs_sun_el=\t\t{}\n".format(default.mhs_sun_el))
                dat.write("\tmhs_nr_dir=\t\t{}\n".format(default.mhs_nr_dir))
            elif layer.vis.lower() == "slope gradient":
                dat.write("\tslp_output_units=\t\t{}\n".format(default.slp_output_units))
            elif layer.vis.lower() == "simple local relief model":
                dat.write("\tslrm_rad_cell=\t\t{}\n".format(default.slrm_rad_cell))
            elif layer.vis.lower() == "sky-view factor":
                dat.write("\tsvf_n_dir=\t\t{}\n".format(default.svf_n_dir))
                dat.write("\tsvf_noise=\t\t{}\n".format(default.svf_noise))
                dat.write("\tsvf_r_max=\t\t{}\n".format(default.svf_r_max))
            elif layer.vis.lower() == "anisotropic sky-view factor":
                dat.write("\tsvf_n_dir=\t\t{}\n".format(default.svf_n_dir))
                dat.write("\tsvf_noise=\t\t{}\n".format(default.svf_noise))
                dat.write("\tsvf_r_max=\t\t{}\n".format(default.svf_r_max))
                dat.write("\tasvf_level=\t\t{}\n".format(default.asvf_level))
                dat.write("\tasvf_dir=\t\t{}\n".format(default.asvf_dir))
            elif layer.vis.lower() == "openness - positive":
                dat.write("\tsvf_n_dir=\t\t{}\n".format(default.svf_n_dir))
                dat.write("\tsvf_noise=\t\t{}\n".format(default.svf_noise))
                dat.write("\tsvf_r_max=\t\t{}\n".format(default.svf_r_max))
            elif layer.vis.lower() == "openness - negative":
                dat.write("\tsvf_n_dir=\t\t{}\n".format(default.svf_n_dir))
                dat.write("\tsvf_noise=\t\t{}\n".format(default.svf_noise))
                dat.write("\tsvf_r_max=\t\t{}\n".format(default.svf_r_max))
            elif layer.vis.lower() == "sky illumination":
                dat.write("\tsim_sky_mod=\t\t{}\n".format(default.sim_sky_mod))
                dat.write("\tsim_compute_shadow=\t\t{}\n".format(default.sim_compute_shadow))
                dat.write("\tsim_shadow_az=\t\t{}\n".format(default.sim_shadow_az))
                dat.write("\tsim_shadow_el=\t\t{}\n".format(default.sim_shadow_el))
                dat.write("\tsim_nr_dir=\t\t{}\n".format(default.sim_nr_dir))
                dat.write("\tsim_shadow_dist=\t\t{}\n".format(default.sim_shadow_dist))
            elif layer.vis.lower() == "local dominance":
                dat.write("\t\tld_rad_inc=\t\t{}\n".format(default.ld_rad_inc))
                dat.write("\t\tld_min_rad=\t\t{}\n".format(default.ld_min_rad))
                dat.write("\t\tld_max_rad=\t\t{}\n".format(default.ld_max_rad))
                dat.write("\t\tld_anglr_res=\t\t{}\n".format(default.ld_anglr_res))
                dat.write("\t\tld_observer_h=\t\t{}\n".format(default.ld_observer_h))
            elif layer.vis.lower() == "multi-scale relief model":
                dat.write("\t\tmsrm_feature_min=\t\t{}\n".format(default.msrm_feature_min))
                dat.write("\t\tmsrm_feature_max=\t\t{}\n".format(default.msrm_feature_max))
                dat.write("\t\tmsrm_scaling_factor=\t\t{}\n".format(default.msrm_scaling_factor))
            elif layer.vis.lower() == "multi-scale topographic position":
                dat.write("\t\tmstp_local_scale=\t\t({}, {}, {})\n".format(
                    default.mstp_local_scale[0], default.mstp_local_scale[1], default.mstp_local_scale[2]))
                dat.write("\t\tmstp_meso_scale=\t\t({}, {}, {})\n".format(
                    default.mstp_meso_scale[0], default.mstp_meso_scale[1], default.mstp_meso_scale[2]))
                dat.write("\t\tmstp_broad_scale=\t\t({}, {}, {})\n".format(
                    default.mstp_broad_scale[0], default.mstp_broad_scale[1], default.mstp_broad_scale[2]))
                dat.write("\t\tmstp_lightness=\t\t{}\n".format(default.mstp_lightness))
            dat.write("Norm: {}\n".format(layer.normalization))
            dat.write("Linear normalization, min: {}, max: {}\n".format(layer.min, layer.max))
            dat.write("Opacity: {}\n".format(layer.opacity))
            if layer.colormap is not None:
                dat.write("Colormap: {}\n".format(layer.colormap))
                if layer.min_colormap_cut is not None:
                    dat.write("Minimum Colormap cut: {}\n".format(layer.min_colormap_cut))
                if layer.max_colormap_cut is not None:
                    dat.write("Maximum Colormap cut: {}\n".format(layer.max_colormap_cut))
            dat.write("\n")

            i_layer += 1

        if computation_time is not None:
            dat.write("# Computation time: {}".format(computation_time))
        dat.close()


def compare_2_combinations(combination1: BlenderCombination, combination2: BlenderCombination):
    if len(combination1.layers) != len(combination2.layers):
        return False
    for i_layer in range(len(combination1.layers)):
        if combination1.layers[i_layer].vis.lower() != combination2.layers[i_layer].vis.lower():
            return False
        # if combination1.layers[i_layer].normalization.lower() != combination2.layers[i_layer].normalization.lower():
        #     return False
        # if combination1.layers[i_layer].min != combination2.layers[i_layer].min:
        #     return False
        # if combination1.layers[i_layer].max != combination2.layers[i_layer].max:
        #     return False
        if combination1.layers[i_layer].blend_mode.lower() != combination2.layers[i_layer].blend_mode.lower():
            return False
        if combination1.layers[i_layer].opacity != combination2.layers[i_layer].opacity:
            return False
    return True


class BlenderCombinations:
    """
    Class for storing combinations.

    Attributes
    ----------
    combinations : [BlenderCombination]
        List of BlenderCombination instances.
    """

    def __init__(self):
        self.combinations = []  # list of BlenderCombination

    def add_combination(self, combination: BlenderCombination, name=None):
        """Adds cobmination if parameter name not None it renames combination."""
        if name is not None:
            combination.name = name
        self.combinations.append(combination)

    def remove_all_combinations(self):
        """Removes all combinations from self.combinations."""
        self.combinations = []

    def select_combination_by_name(self, name):
        """Select first combination where self.combinations.BlenderCombination.name = name."""
        for combination in self.combinations:
            if combination.name == name:
                return combination

    def remove_combination_by_name(self, name):
        """Removes all combinations where self.combinations.BlenderCombination.name = name.
        If combinations list is empty function returns 0, else 1."""
        new_combinations = []
        for combination in self.combinations:
            if combination.name != name:
                new_combinations.append(combination)
        self.combinations = new_combinations
        if not new_combinations:
            return 0
        else:
            return 1

    def read_from_file(self, file_path):
        """Reads combinations from .json file."""
        self.combinations = []
        dat = open(file_path, "r")
        json_data = json.load(dat)
        combinations_data = json_data["combinations"]
        for combination_data in combinations_data:
            combination = BlenderCombination()
            combination.read_from_json(combination_data)
            self.combinations.append(combination)
        dat.close()

    def save_to_file(self, file_path):
        """Saves combination to .json file."""
        json_data = {"combinations": []}
        for combination in self.combinations:
            json_data["combinations"].append(combination.to_json())
        dat = open(file_path, "w")
        dat.write(json.dumps(json_data, indent=4))
        dat.close()

    def combination_in_combinations(self, input_combination: BlenderCombination):
        """If input_combination (BlenderCombination) has same attributes as one of the combinations (self), method
         returns name of the combination (from combinations). If there is no equal one it returns None."""
        for combination in self.combinations:
            if compare_2_combinations(input_combination, combination):
                return combination.name
        return None

    def combinations_names(self):
        """Returns list of combinations names."""
        names_list = []
        for combination in self.combinations:
            names_list.append(combination.name)
        return names_list


class TerrainSettings:
    """Terrain settings for GUI."""

    def __init__(self):
        self.name = None
        # slope gradient
        self.slp_output_units = None
        # hillshade
        self.hs_sun_azi = None
        self.hs_sun_el = None
        # multi hillshade
        self.mhs_nr_dir = None
        self.mhs_sun_el = None
        # simple local relief model
        self.slrm_rad_cell = None
        # sky view factor
        self.svf_n_dir = None
        self.svf_r_max = None
        self.svf_noise = None
        # anisotropic sky-view factor
        self.asvf_dir = None
        self.asvf_level = None
        # positive openness
        # negative openness
        # sky_illum
        self.sim_sky_mod = None
        self.sim_compute_shadow = None
        self.sim_nr_dir = None
        self.sim_shadow_dist = None
        self.sim_shadow_az = None
        self.sim_shadow_el = None
        # local dominance
        self.ld_min_rad = None
        self.ld_max_rad = None
        self.ld_rad_inc = None
        self.ld_anglr_res = None
        self.ld_observer_h = None
        # multi-scale relief model
        self.msrm_feature_min = None
        self.msrm_feature_max = None
        self.msrm_scaling_factor = None
        # multi-scale topographic position
        self.mstp_local_scale = None
        self.mstp_meso_scale = None
        self.mstp_broad_scale = None
        self.mstp_lightness = None

        # linear histogram stretches tuple(min, max)
        self.hs_stretch = None
        self.mhs_stretch = None
        self.slp_stretch = None
        self.slrm_stretch = None
        self.svf_stretch = None
        self.asvf_stretch = None
        self.pos_opns_stretch = None
        self.neg_opns_stretch = None
        self.sim_stretch = None
        self.ld_stretch = None
        self.msrm_stretch = None
        self.mstp_stretch = None

    def read_from_file(self, file_path):
        """Reads combinations from .json file."""
        dat = open(file_path, "r")
        json_data = json.load(dat)
        self.read_from_json(json_data)
        dat.close()

    def read_from_json(self, json_data):
        """Reads json dict and fills self attributes."""
        self.__init__()
        terrain_data = json_data["terrain_settings"]
        self.name = terrain_data["name"]
        try:
            self.slp_output_units = str(terrain_data["Slope gradient"]["slp_output_units"]["value"])
        except KeyError:
            pass
        try:
            self.hs_sun_azi = int(terrain_data["Hillshade"]["hs_sun_azi"]["value"])
        except KeyError:
            pass
        try:
            self.hs_sun_el = int(terrain_data["Hillshade"]["hs_sun_el"]["value"])
        except KeyError:
            pass
        try:
            self.mhs_nr_dir = int(terrain_data["Multiple directions hillshade"]["mhs_nr_dir"]["value"])
        except KeyError:
            pass
        try:
            self.mhs_sun_el = int(terrain_data["Multiple directions hillshade"]["mhs_sun_el"]["value"])
        except KeyError:
            pass
        try:
            self.slrm_rad_cell = int(terrain_data["Simple local relief model"]["slrm_rad_cell"]["value"])
        except KeyError:
            pass
        try:
            self.svf_n_dir = int(terrain_data["Sky-View Factor"]["svf_n_dir"]["value"])
        except KeyError:
            pass
        try:
            self.svf_r_max = int(terrain_data["Sky-View Factor"]["svf_r_max"]["value"])
        except KeyError:
            pass
        try:
            self.svf_noise = int(terrain_data["Sky-View Factor"]["svf_noise"]["value"])
        except KeyError:
            pass
        try:
            self.asvf_dir = int(terrain_data["Anisotropic Sky-View Factor"]["asvf_dir"]["value"])
        except KeyError:
            pass
        try:
            self.asvf_level = int(terrain_data["Anisotropic Sky-View Factor"]["asvf_level"]["value"])
        except KeyError:
            pass
        try:
            self.sim_sky_mod = str(terrain_data["Sky illumination"]["sim_sky_mod"]["value"])
        except KeyError:
            pass
        try:
            self.sim_compute_shadow = int(terrain_data["Sky illumination"]["sim_compute_shadow"]["value"])
        except KeyError:
            pass
        try:
            self.sim_nr_dir = int(terrain_data["Sky illumination"]["sim_nr_dir"]["value"])
        except KeyError:
            pass
        try:
            self.sim_shadow_dist = int(terrain_data["Sky illumination"]["sim_shadow_dist"]["value"])
        except KeyError:
            pass
        try:
            self.sim_shadow_az = int(terrain_data["Sky illumination"]["sim_shadow_az"]["value"])
        except KeyError:
            pass
        try:
            self.sim_shadow_el = int(terrain_data["Sky illumination"]["sim_shadow_el"]["value"])
        except KeyError:
            pass
        try:
            self.ld_min_rad = int(terrain_data["Local dominance"]["ld_min_rad"]["value"])
        except KeyError:
            pass
        try:
            self.ld_max_rad = int(terrain_data["Local dominance"]["ld_max_rad"]["value"])
        except KeyError:
            pass
        try:
            self.ld_rad_inc = int(terrain_data["Local dominance"]["ld_rad_inc"]["value"])
        except KeyError:
            pass
        try:
            self.ld_anglr_res = int(terrain_data["Local dominance"]["ld_anglr_res"]["value"])
        except KeyError:
            pass
        try:
            self.ld_observer_h = float(terrain_data["Local dominance"]["ld_observer_h"]["value"])
        except KeyError:
            pass
        try:
            self.msrm_feature_min = float(terrain_data["Multi-scale relief model"]["msrm_feature_min"]["value"])
        except KeyError:
            pass
        try:
            self.msrm_feature_max = float(terrain_data["Multi-scale relief model"]["msrm_feature_max"]["value"])
        except KeyError:
            pass
        try:
            self.msrm_scaling_factor = int(terrain_data["Multi-scale relief model"]["msrm_scaling_factor"]["value"])
        except KeyError:
            pass
        try:
            self.mstp_local_scale = (int(terrain_data["Multi-scale topographic position"]["mstp_local_scale"]["min"]),
                                     int(terrain_data["Multi-scale topographic position"]["mstp_local_scale"]["max"]),
                                     int(terrain_data["Multi-scale topographic position"]["mstp_local_scale"]["step"]))
        except KeyError:
            pass
        try:
            self.mstp_meso_scale = (int(terrain_data["Multi-scale topographic position"]["mstp_meso_scale"]["min"]),
                                    int(terrain_data["Multi-scale topographic position"]["mstp_meso_scale"]["max"]),
                                    int(terrain_data["Multi-scale topographic position"]["mstp_meso_scale"]["step"]))
        except KeyError:
            pass
        try:
            self.mstp_broad_scale = (int(terrain_data["Multi-scale topographic position"]["mstp_broad_scale"]["min"]),
                                     int(terrain_data["Multi-scale topographic position"]["mstp_broad_scale"]["max"]),
                                     int(terrain_data["Multi-scale topographic position"]["mstp_broad_scale"]["step"]))
        except KeyError:
            pass
        try:
            self.mstp_lightness = float(terrain_data["Multi-scale topographic position"]["mstp_lightness"]["value"])
        except KeyError:
            pass
        try:
            self.slp_stretch = (float(terrain_data["Slope gradient"]["stretch"]["min"]),
                                float(terrain_data["Slope gradient"]["stretch"]["max"]))
        except KeyError:
            pass
        try:
            self.hs_stretch = (float(terrain_data["Hillshade"]["stretch"]["min"]),
                               float(terrain_data["Hillshade"]["stretch"]["max"]))
        except KeyError:
            pass
        try:
            self.mhs_stretch = (float(terrain_data["Multiple directions hillshade"]["stretch"]["min"]),
                                float(terrain_data["Multiple directions hillshade"]["stretch"]["max"]))
        except KeyError:
            pass
        try:
            self.slrm_stretch = (float(terrain_data["Simple local relief model"]["stretch"]["min"]),
                                 float(terrain_data["Simple local relief model"]["stretch"]["max"]))
        except KeyError:
            pass
        try:
            self.svf_stretch = (float(terrain_data["Sky-View Factor"]["stretch"]["min"]),
                                float(terrain_data["Sky-View Factor"]["stretch"]["max"]))
        except KeyError:
            pass
        try:
            self.asvf_stretch = (float(terrain_data["Anisotropic Sky-View Factor"]["stretch"]["min"]),
                                 float(terrain_data["Anisotropic Sky-View Factor"]["stretch"]["max"]))
        except KeyError:
            pass
        try:
            self.pos_opns_stretch = (float(terrain_data["Openness - Positive"]["stretch"]["min"]),
                                     float(terrain_data["Openness - Positive"]["stretch"]["max"]))
        except KeyError:
            pass
        try:
            self.neg_opns_stretch = (float(terrain_data["Openness - Negative"]["stretch"]["min"]),
                                     float(terrain_data["Openness - Negative"]["stretch"]["max"]))
        except KeyError:
            pass
        try:
            self.neg_opns_stretch = (float(terrain_data["Sky illumination"]["stretch"]["min"]),
                                     float(terrain_data["Sky illumination"]["stretch"]["max"]))
        except KeyError:
            pass
        try:
            self.neg_opns_stretch = (float(terrain_data["Local dominance"]["stretch"]["min"]),
                                     float(terrain_data["Local dominance"]["stretch"]["max"]))
        except KeyError:
            pass
        try:
            self.msrm_stretch = (float(terrain_data["Multi-scale relief model"]["stretch"]["min"]),
                                 float(terrain_data["Multi-scale relief model"]["stretch"]["max"]))
        except KeyError:
            pass
        try:
            self.mstp_stretch = (float(terrain_data["Multi-scale topographic position"]["stretch"]["min"]),
                                 float(terrain_data["Multi-scale topographic position"]["stretch"]["max"]))
        except KeyError:
            pass

    def apply_terrain(self, default: rvt.default.DefaultValues, combination: BlenderCombination):
        """It overwrites default (DefaultValues) and combination (BlenderCombination),
         with self values that are not None."""
        if self.slp_output_units is not None:
            default.slp_output_units = self.slp_output_units
        if self.hs_sun_azi is not None:
            default.hs_sun_azi = self.hs_sun_azi
        if self.hs_sun_el is not None:
            default.hs_sun_el = self.hs_sun_el
        if self.mhs_nr_dir is not None:
            default.mhs_nr_dir = self.mhs_nr_dir
        if self.mhs_sun_el is not None:
            default.mhs_sun_el = self.mhs_sun_el
        if self.slrm_rad_cell is not None:
            default.slrm_rad_cell = self.slrm_rad_cell
        if self.svf_n_dir is not None:
            default.svf_n_dir = self.svf_n_dir
        if self.svf_r_max is not None:
            default.svf_r_max = self.svf_r_max
        if self.svf_noise is not None:
            default.svf_noise = self.svf_noise
        if self.asvf_dir is not None:
            default.asvf_dir = self.asvf_dir
        if self.asvf_level is not None:
            default.asvf_level = self.asvf_level
        if self.sim_sky_mod is not None:
            default.sim_sky_mod = self.sim_sky_mod
        if self.sim_compute_shadow is not None:
            default.sim_compute_shadow = self.sim_compute_shadow
        if self.sim_nr_dir is not None:
            default.sim_nr_dir = self.sim_nr_dir
        if self.sim_shadow_dist is not None:
            default.sim_shadow_dist = self.sim_shadow_dist
        if self.sim_shadow_az is not None:
            default.sim_shadow_az = self.sim_shadow_az
        if self.sim_shadow_el is not None:
            default.sim_shadow_el = self.sim_shadow_el
        if self.ld_min_rad is not None:
            default.ld_min_rad = self.ld_min_rad
        if self.ld_max_rad is not None:
            default.ld_max_rad = self.ld_max_rad
        if self.ld_rad_inc is not None:
            default.ld_rad_inc = self.ld_rad_inc
        if self.ld_anglr_res is not None:
            default.ld_anglr_res = self.ld_anglr_res
        if self.ld_observer_h is not None:
            default.ld_observer_h = self.ld_observer_h
        if self.msrm_feature_min is not None:
            default.msrm_feature_min = self.msrm_feature_min
        if self.msrm_feature_max is not None:
            default.msrm_feature_max = self.msrm_feature_max
        if self.msrm_scaling_factor is not None:
            default.msrm_scaling_factor = self.msrm_scaling_factor
        if self.mstp_local_scale is not None:
            default.mstp_local_scale = self.mstp_local_scale
        if self.mstp_meso_scale is not None:
            default.mstp_meso_scale = self.mstp_meso_scale
        if self.mstp_broad_scale is not None:
            default.mstp_broad_scale = self.mstp_broad_scale
        if self.mstp_lightness is not None:
            default.mstp_lightness = self.mstp_lightness

        # linear histogram stretches, combination values overwrite
        for layer in combination.layers:
            if layer.vis.lower() == "slope gradient" and self.slp_stretch is not None:
                layer.min = self.slp_stretch[0]
                layer.max = self.slp_stretch[1]
            elif layer.vis.lower() == "hillshade" and self.hs_stretch is not None:
                layer.min = self.hs_stretch[0]
                layer.max = self.hs_stretch[1]
            elif layer.vis.lower() == "multiple directions hillshade" and self.mhs_stretch is not None:
                layer.min = self.mhs_stretch[0]
                layer.max = self.mhs_stretch[1]
            elif layer.vis.lower() == "simple local relief model" and self.slrm_stretch is not None:
                layer.min = self.slrm_stretch[0]
                layer.max = self.slrm_stretch[1]
            elif layer.vis.lower() == "sky-view factor" and self.svf_stretch is not None:
                layer.min = self.svf_stretch[0]
                layer.max = self.svf_stretch[1]
            elif layer.vis.lower() == "anisotropic sky-view factor" and self.asvf_stretch is not None:
                layer.min = self.asvf_stretch[0]
                layer.max = self.asvf_stretch[1]
            elif layer.vis.lower() == "openness - positive" and self.pos_opns_stretch is not None:
                layer.min = self.pos_opns_stretch[0]
                layer.max = self.pos_opns_stretch[1]
            elif layer.vis.lower() == "openness - negative" and self.neg_opns_stretch is not None:
                layer.min = self.neg_opns_stretch[0]
                layer.max = self.neg_opns_stretch[1]
            elif layer.vis.lower() == "sky illumination" and self.sim_stretch is not None:
                layer.min = self.sim_stretch[0]
                layer.max = self.sim_stretch[1]
            elif layer.vis.lower() == "local dominance" and self.ld_stretch is not None:
                layer.min = self.ld_stretch[0]
                layer.max = self.ld_stretch[1]
            elif layer.vis.lower() == "multi-scale relief model" and self.msrm_stretch is not None:
                layer.min = self.msrm_stretch[0]
                layer.max = self.msrm_stretch[1]
            elif layer.vis.lower() == "multi-scale topographic position" and self.mstp_stretch is not None:
                layer.min = self.mstp_stretch[0]
                layer.max = self.mstp_stretch[1]


class TerrainsSettings:
    """Multiple Terrain settings."""

    def __init__(self):
        self.terrains_settings = []

    def read_from_file(self, file_path):
        """Reads combinations from .json file."""
        dat = open(file_path, "r")
        json_data = json.load(dat)
        terrains_settings_json = json_data["terrains_settings"]
        for terrain_json in terrains_settings_json:
            terrain_settings = TerrainSettings()
            terrain_settings.read_from_json(terrain_json)
            self.terrains_settings.append(terrain_settings)
        dat.close()

    def select_terrain_settings_by_name(self, name):
        """Select first combination where self.combinations.BlenderCombination.name = name."""
        for terrain_setting in self.terrains_settings:
            if terrain_setting.name == name:
                return terrain_setting


# Advance blending combinations
<<<<<<< HEAD
def color_relief_image_map(dem, resolution, default: rvt.default.DefaultValues = rvt.default.DefaultValues(),
                           colormap="Reds_r", min_colormap_cut=0.5, max_colormap_cut=1, no_data=None):
=======
def color_relief_image_map(dem, resolution, default: rvt.default.DefaultValues = rvt.default.DefaultValues(), slope_norm=("value", 0, 50), op_on_norm=("value", -28, 28), colormap="Reds_r", min_colormap_cut=0.5, max_colormap_cut=1, no_data=None):
>>>>>>> 981f5bae
    """
    RVT Color relief image map (CRIM)
    Blending combination where layers are:
    1st: Openness positive - Openness negative, overlay, 50% opacity
    2nd: Openness positive - Openness negative, luminosity, 50% opacity
    3rd: Slope gradient, colored with matplotlib colormap

    Parameters
    ----------
    dem : numpy.ndarray
        Input digital elevation model as 2D numpy array.
    resolution : float
        DEM pixel size.
    default : rvt.default.DefaultValues
        Default values for visualization functions.
    slope_norm : tuple(mode, min, max)
        Cutoff normalization for slope.
        Mode can be 'value' or 'percent' (cut-off units).
        Values min and max define stretch borders (in mode units).
    op_on_norm : tuple(mode, min, max)
        Cutoff normalization for (openness positive - openness negative).
        Mode can be 'value' or 'percent' (cut-off units).
        Values min and max define stretch borders (in mode units).
    colormap : str
        Colormap form matplotlib (https://matplotlib.org/3.3.2/tutorials/colors/colormaps.html).
    min_colormap_cut : float
        What lower part of colormap to cut. Between 0 and 1, if 0.2 it cuts off (deletes) 20% of lower colors in colormap.
        If None cut is not applied.
    max_colormap_cut : float
        What upper part of colormap to cut. Between 0 and 1, if 0.8 it cuts off (deletes) 20% of upper colors in colormap.
        If None cut is not applied.
    no_data : int or float
        Value that represents no_data, all pixels with this value are changed to np.nan .

    Returns
    -------
    crim_out : numpy.ndarray
        2D numpy result array of Color relief image map. 
    """
    slope_norm = ("value", 0, 0.8)  # ("value", 0, 50) deg
    op_on_norm = ("value", -28, 28)
    default.svf_r_max = 10

    if no_data is not None:
        dem[dem == no_data] = np.nan

    opns_pos_arr = default.get_sky_view_factor(dem_arr=dem, resolution=resolution,
                                               compute_svf=False, compute_asvf=False, compute_opns=True,
                                               no_data=None)["opns"]
    opns_neg_arr = default.get_sky_view_factor(dem_arr=-1 * dem, resolution=resolution,
                                               compute_svf=False, compute_asvf=False, compute_opns=True,
                                               no_data=None)["opns"]
    opns_pos_neg_arr = opns_pos_arr - opns_neg_arr
    slope_arr = rvt.vis.slope_aspect(dem=dem, resolution_x=resolution, resolution_y=resolution, output_units="radian")[
        "slope"]

    blend_combination = rvt.blend.BlenderCombination()
    blend_combination.create_layer(vis_method="Openness_Pos-Neg", normalization=op_on_norm[0], minimum=op_on_norm[1],
                                   maximum=op_on_norm[2], blend_mode="overlay", opacity=50,
                                   image=opns_pos_neg_arr)
    blend_combination.create_layer(vis_method="Openness_Pos-Neg", normalization=op_on_norm[0], minimum=op_on_norm[1],
                                   maximum=op_on_norm[2], blend_mode="luminosity", opacity=50,
                                   image=opns_pos_neg_arr)
    blend_combination.create_layer(vis_method="slope gradient rad", normalization=slope_norm[0], minimum=slope_norm[1],
                                   maximum=slope_norm[2], blend_mode="normal", opacity=100, colormap=colormap,
                                   min_colormap_cut=min_colormap_cut, max_colormap_cut=max_colormap_cut,
                                   image=slope_arr)
    crim_out = blend_combination.render_all_images()
    return crim_out


def e3mstp(dem, resolution, default: rvt.default.DefaultValues = rvt.default.DefaultValues(), no_data=None):
    """
    RVT enahanced version 3 Multi-scale topographic position (e3MSTP)
    Blending combination where layers are:
    1st: Simple local relief model (SLRM), sreen, 25% opacity
    2nd: Color relief image map where cmap=Reds_r(0.5-1) (CRIM_Reds_r), soft_light, 70% opacity
    3rd: Multi-scale topographic postion (MSTP)

    Parameters
    ----------
    dem : numpy.ndarray
        Input digital elevation model as 2D numpy array.
    resolution : float
        DEM pixel size.
    default : rvt.default.DefaultValues
        Default values for visualization functions.
    no_data : int or float
        Value that represents no_data, all pixels with this value are changed to np.nan .

    Returns
    -------
    crim_out : numpy.ndarray
        2D numpy result array of Color relief image map.
    """
    if no_data is not None:
        dem[dem == no_data] = np.nan
    slrm_arr = default.get_slrm(dem_arr=dem)
    crim_red_arr = color_relief_image_map(dem=dem, resolution=resolution, default=default,
                                          colormap="OrRd", min_colormap_cut=0, max_colormap_cut=1)
    mstp_arr = default.get_mstp(dem_arr=dem)

    blend_combination = rvt.blend.BlenderCombination()
    blend_combination.create_layer(vis_method="slrm", normalization="value",
                                   minimum=-0.5,
                                   maximum=0.5, blend_mode="screen", opacity=25,
                                   image=slrm_arr)
    blend_combination.create_layer(vis_method="crim_red", normalization="value",
                                   minimum=0,
                                   maximum=1, blend_mode="soft_light", opacity=70,
                                   image=crim_red_arr)
    blend_combination.create_layer(vis_method="mstp", normalization="value",
                                   minimum=0,
                                   maximum=255, blend_mode="normal", opacity=100,
                                   image=mstp_arr)
    e3mstp_out = blend_combination.render_all_images()
    return e3mstp_out
<|MERGE_RESOLUTION|>--- conflicted
+++ resolved
@@ -1219,12 +1219,8 @@
 
 
 # Advance blending combinations
-<<<<<<< HEAD
 def color_relief_image_map(dem, resolution, default: rvt.default.DefaultValues = rvt.default.DefaultValues(),
-                           colormap="Reds_r", min_colormap_cut=0.5, max_colormap_cut=1, no_data=None):
-=======
-def color_relief_image_map(dem, resolution, default: rvt.default.DefaultValues = rvt.default.DefaultValues(), slope_norm=("value", 0, 50), op_on_norm=("value", -28, 28), colormap="Reds_r", min_colormap_cut=0.5, max_colormap_cut=1, no_data=None):
->>>>>>> 981f5bae
+                           colormap="OrRd", min_colormap_cut=0, max_colormap_cut=1, no_data=None):
     """
     RVT Color relief image map (CRIM)
     Blending combination where layers are:
